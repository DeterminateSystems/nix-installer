{
  "nodes": {
    "fenix": {
      "inputs": {
        "nixpkgs": [
          "nixpkgs"
        ],
        "rust-analyzer-src": "rust-analyzer-src"
      },
      "locked": {
        "lastModified": 1680070994,
        "narHash": "sha256-vKLhVH1SeI41lP+f2xIpZ+Fk3n5EiaYAKgHKEdQI25s=",
        "owner": "nix-community",
        "repo": "fenix",
        "rev": "50209eed527f46d82c154b615e31924374bc0385",
        "type": "github"
      },
      "original": {
        "owner": "nix-community",
        "repo": "fenix",
        "type": "github"
      }
    },
    "lowdown-src": {
      "flake": false,
      "locked": {
        "lastModified": 1633514407,
        "narHash": "sha256-Dw32tiMjdK9t3ETl5fzGrutQTzh2rufgZV4A/BbxuD4=",
        "owner": "kristapsdz",
        "repo": "lowdown",
        "rev": "d2c2b44ff6c27b936ec27358a2653caaef8f73b8",
        "type": "github"
      },
      "original": {
        "owner": "kristapsdz",
        "repo": "lowdown",
        "type": "github"
      }
    },
    "naersk": {
      "inputs": {
        "nixpkgs": [
          "nixpkgs"
        ]
      },
      "locked": {
        "lastModified": 1679567394,
        "narHash": "sha256-ZvLuzPeARDLiQUt6zSZFGOs+HZmE+3g4QURc8mkBsfM=",
        "owner": "nix-community",
        "repo": "naersk",
        "rev": "88cd22380154a2c36799fe8098888f0f59861a15",
        "type": "github"
      },
      "original": {
        "owner": "nix-community",
        "repo": "naersk",
        "type": "github"
      }
    },
    "nix": {
      "inputs": {
        "lowdown-src": "lowdown-src",
        "nixpkgs": "nixpkgs",
        "nixpkgs-regression": "nixpkgs-regression"
      },
      "locked": {
        "lastModified": 1674678482,
        "narHash": "sha256-MtVatZVsV+dtjdD4AC4bztrnDFas+WZYHzQMt41FwzU=",
        "owner": "nixos",
        "repo": "nix",
        "rev": "435a16b5556f4171b4204a3f65c9dedf215f168c",
        "type": "github"
      },
      "original": {
        "owner": "nixos",
        "ref": "2.13.2",
        "repo": "nix",
        "type": "github"
      }
    },
    "nixpkgs": {
      "locked": {
        "lastModified": 1670461440,
        "narHash": "sha256-jy1LB8HOMKGJEGXgzFRLDU1CBGL0/LlkolgnqIsF0D8=",
        "owner": "NixOS",
        "repo": "nixpkgs",
        "rev": "04a75b2eecc0acf6239acf9dd04485ff8d14f425",
        "type": "github"
      },
      "original": {
        "owner": "NixOS",
        "ref": "nixos-22.11-small",
        "repo": "nixpkgs",
        "type": "github"
      }
    },
    "nixpkgs-regression": {
      "locked": {
        "lastModified": 1643052045,
        "narHash": "sha256-uGJ0VXIhWKGXxkeNnq4TvV3CIOkUJ3PAoLZ3HMzNVMw=",
        "owner": "NixOS",
        "repo": "nixpkgs",
        "rev": "215d4d0fd80ca5163643b03a33fde804a29cc1e2",
        "type": "github"
      },
      "original": {
        "owner": "NixOS",
        "repo": "nixpkgs",
        "rev": "215d4d0fd80ca5163643b03a33fde804a29cc1e2",
        "type": "github"
      }
    },
    "nixpkgs_2": {
      "locked": {
<<<<<<< HEAD
        "lastModified": 1677816901,
        "owner": "nixos",
        "repo": "nixpkgs",
        "rev": "0749042bfaa2f4efa70ac829c5387133cfc0a337",
        "treeHash": "a8e8f19a9770146c4f38eda8aedbbd16c872cd22",
=======
        "lastModified": 1680030621,
        "narHash": "sha256-qQa1NeS5Rvk2lgK5lSk986PC6I72yIHejzM8PFu+dHs=",
        "owner": "nixos",
        "repo": "nixpkgs",
        "rev": "402cc3633cc60dfc50378197305c984518b30773",
>>>>>>> 6ebb1313
        "type": "github"
      },
      "original": {
        "owner": "nixos",
        "ref": "nixpkgs-unstable",
        "repo": "nixpkgs",
        "type": "github"
      }
    },
    "root": {
      "inputs": {
        "fenix": "fenix",
        "naersk": "naersk",
        "nix": "nix",
        "nixpkgs": "nixpkgs_2"
      }
    },
    "rust-analyzer-src": {
      "flake": false,
      "locked": {
        "lastModified": 1680007938,
        "narHash": "sha256-sj1Ii/CU7NCFnr2ODA5NQXZHIwQQ7YklC6ZsNkfD4/I=",
        "owner": "rust-lang",
        "repo": "rust-analyzer",
        "rev": "e7337fc9c3b4995fdab4e90871bfb48a26d5eaec",
        "type": "github"
      },
      "original": {
        "owner": "rust-lang",
        "ref": "nightly",
        "repo": "rust-analyzer",
        "type": "github"
      }
    }
  },
  "root": "root",
  "version": 7
}<|MERGE_RESOLUTION|>--- conflicted
+++ resolved
@@ -112,19 +112,11 @@
     },
     "nixpkgs_2": {
       "locked": {
-<<<<<<< HEAD
-        "lastModified": 1677816901,
-        "owner": "nixos",
-        "repo": "nixpkgs",
-        "rev": "0749042bfaa2f4efa70ac829c5387133cfc0a337",
-        "treeHash": "a8e8f19a9770146c4f38eda8aedbbd16c872cd22",
-=======
         "lastModified": 1680030621,
         "narHash": "sha256-qQa1NeS5Rvk2lgK5lSk986PC6I72yIHejzM8PFu+dHs=",
         "owner": "nixos",
         "repo": "nixpkgs",
         "rev": "402cc3633cc60dfc50378197305c984518b30773",
->>>>>>> 6ebb1313
         "type": "github"
       },
       "original": {
