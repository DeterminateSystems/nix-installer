--- conflicted
+++ resolved
@@ -105,11 +105,7 @@
             .as_millis();
 
         command.arg(format!(
-<<<<<<< HEAD
-            r#"nix-build --option substitute false --no-link --expr 'derivation {{ name = "self-test-{executable}-{timestamp_millis}"; system = "{SYSTEM}"; builder = "/bin/sh"; args = ["-c" "echo hello > \$out"]; }}'"#
-=======
             r#"exec nix build --option substitute false --option post-build-hook '' --no-link --expr 'derivation {{ name = "self-test-{executable}-{timestamp_millis}"; system = "{SYSTEM}"; builder = "/bin/sh"; args = ["-c" "echo hello > \$out"]; }}'"#
->>>>>>> a8befc7a
         ));
         let command_str = format!("{:?}", command.as_std());
 
