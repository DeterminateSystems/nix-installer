--- conflicted
+++ resolved
@@ -5,15 +5,10 @@
 
 use crate::{
     action::ActionState,
-<<<<<<< HEAD
-    cli::{interaction, is_root, signal_channel, CommandExecute},
-    error::HasExpectedErrors,
-=======
     cli::{ensure_root, interaction, signal_channel, CommandExecute},
->>>>>>> fede2288
     plan::RECEIPT_LOCATION,
     planner::Planner,
-    BuiltinPlanner, InstallPlan,
+    BuiltinPlanner, InstallPlan, error::HasExpectedErrors,
 };
 use clap::{ArgAction, Parser};
 use eyre::{eyre, WrapErr};
@@ -58,17 +53,7 @@
             explain,
         } = self;
 
-<<<<<<< HEAD
-        if !is_root() {
-            eprintln!(
-                "{}",
-                "`harmonic install` must be run as `root`, try `sudo harmonic install`".red()
-            );
-            return Ok(ExitCode::FAILURE);
-        }
-=======
         ensure_root()?;
->>>>>>> fede2288
 
         let existing_receipt: Option<InstallPlan> = match Path::new(RECEIPT_LOCATION).exists() {
             true => {
