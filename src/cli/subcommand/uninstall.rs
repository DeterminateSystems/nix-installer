use std::{
    ffi::CString,
    path::{Path, PathBuf},
    process::ExitCode,
};

use crate::{
<<<<<<< HEAD
    cli::{is_root, signal_channel},
    error::HasExpectedErrors,
=======
    cli::{ensure_root, signal_channel},
>>>>>>> fede2288
    plan::RECEIPT_LOCATION,
    InstallPlan,
};
use clap::{ArgAction, Parser};
use eyre::{eyre, WrapErr};
use owo_colors::OwoColorize;
<<<<<<< HEAD
=======
use rand::Rng;
>>>>>>> fede2288

use crate::cli::{interaction, CommandExecute};

/// Uninstall a previously installed Nix (only Harmonic done installs supported)
#[derive(Debug, Parser)]
pub struct Uninstall {
    #[clap(
        long,
        action(ArgAction::SetTrue),
        default_value = "false",
        global = true
    )]
    pub no_confirm: bool,
    #[clap(
        long,
        action(ArgAction::SetTrue),
        default_value = "false",
        global = true
    )]
    pub explain: bool,
    #[clap(default_value = RECEIPT_LOCATION)]
    pub receipt: PathBuf,
}

#[async_trait::async_trait]
impl CommandExecute for Uninstall {
    #[tracing::instrument(level = "debug", skip_all, fields())]
    async fn execute(self) -> eyre::Result<ExitCode> {
        let Self {
            no_confirm,
            receipt,
            explain,
        } = self;

        ensure_root()?;

        // During install, `harmonic` will store a copy of itself in `/nix/harmonic`
        // If the user opted to run that particular copy of Harmonic to do this uninstall,
        // well, we have a problem, since the binary would delete itself.
        // Instead, detect if we're in that location, if so, move the binary and `execv` it.
        if let Ok(current_exe) = std::env::current_exe() {
            if current_exe.as_path() == Path::new("/nix/harmonic") {
                tracing::debug!(
                    "Detected uninstall from `/nix/harmonic`, moving executable and re-executing"
                );
                let temp = std::env::temp_dir();
                let random_trailer: String = {
                    const CHARSET: &[u8] = b"ABCDEFGHIJKLMNOPQRSTUVWXYZ\
                                        abcdefghijklmnopqrstuvwxyz\
                                            0123456789";
                    const PASSWORD_LEN: usize = 16;
                    let mut rng = rand::thread_rng();

                    (0..PASSWORD_LEN)
                        .map(|_| {
                            let idx = rng.gen_range(0..CHARSET.len());
                            CHARSET[idx] as char
                        })
                        .collect()
                };
                let temp_exe = temp.join(&format!("harmonic-{random_trailer}"));
                tokio::fs::copy(&current_exe, &temp_exe)
                    .await
                    .wrap_err("Copying harmonic to tempdir")?;
                let args = std::env::args();
                let mut arg_vec_cstring = vec![];
                for arg in args {
                    arg_vec_cstring.push(CString::new(arg).wrap_err("Making arg into C string")?);
                }
                let temp_exe_cstring = CString::new(temp_exe.to_string_lossy().into_owned())
                    .wrap_err("Making C string of executable path")?;

                tracing::trace!("Execv'ing `{temp_exe_cstring:?} {arg_vec_cstring:?}`");
                nix::unistd::execv(&temp_exe_cstring, &arg_vec_cstring)
                    .wrap_err("Executing copied Harmonic")?;
            }
        }

        // During install, `harmonic` will store a copy of itself in `/nix/harmonic`
        // If the user opted to run that particular copy of Harmonic to do this uninstall,
        // well, we have a problem, since the binary would delete itself.
        // Instead, detect if we're in that location, if so, move the binary and `execv` it.
        if let Ok(current_exe) = std::env::current_exe() {
            if current_exe.as_path() == Path::new("/nix/harmonic") {
                tracing::debug!(
                    "Detected uninstall from `/nix/harmonic`, moving executable and re-executing"
                );
                let temp = std::env::temp_dir();
                let temp_exe = temp.join("harmonic");
                tokio::fs::copy(&current_exe, &temp_exe)
                    .await
                    .wrap_err("Copying harmonic to tempdir")?;
                let args = std::env::args();
                let mut arg_vec_cstring = vec![];
                for arg in args {
                    arg_vec_cstring.push(CString::new(arg).wrap_err("Making arg into C string")?);
                }
                let temp_exe_cstring = CString::new(temp_exe.to_string_lossy().into_owned())
                    .wrap_err("Making C string of executable path")?;

                nix::unistd::execv(&temp_exe_cstring, &arg_vec_cstring)
                    .wrap_err("Executing copied Harmonic")?;
            }
        }

        let install_receipt_string = tokio::fs::read_to_string(receipt)
            .await
            .wrap_err("Reading receipt")?;
        let mut plan: InstallPlan = serde_json::from_str(&install_receipt_string)?;

        if !no_confirm {
            if !interaction::confirm(
                plan.describe_uninstall(explain).map_err(|e| eyre!(e))?,
                true,
            )
            .await?
            {
                interaction::clean_exit_with_message("Okay, didn't do anything! Bye!").await;
            }
        }

        let (_tx, rx) = signal_channel().await?;

        let res = plan.uninstall(rx).await;
        if let Err(e) = res {
            if let Some(expected) = e.expected() {
                println!("{}", expected.red());
                return Ok(ExitCode::FAILURE);
            }
            return Err(e.into());
        }

        // TODO(@hoverbear): It would be so nice to catch errors and offer the user a way to keep going...
        //                   However that will require being able to link error -> step and manually setting that step as `Uncompleted`.

        println!(
            "\
            {success}\n\
            ",
            success = "Nix was uninstalled successfully!".green().bold(),
        );

        Ok(ExitCode::SUCCESS)
    }
}<|MERGE_RESOLUTION|>--- conflicted
+++ resolved
@@ -5,22 +5,15 @@
 };
 
 use crate::{
-<<<<<<< HEAD
-    cli::{is_root, signal_channel},
+    cli::{ensure_root, signal_channel},
     error::HasExpectedErrors,
-=======
-    cli::{ensure_root, signal_channel},
->>>>>>> fede2288
     plan::RECEIPT_LOCATION,
     InstallPlan,
 };
 use clap::{ArgAction, Parser};
 use eyre::{eyre, WrapErr};
 use owo_colors::OwoColorize;
-<<<<<<< HEAD
-=======
 use rand::Rng;
->>>>>>> fede2288
 
 use crate::cli::{interaction, CommandExecute};
 
