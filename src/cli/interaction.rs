--- conflicted
+++ resolved
@@ -18,15 +18,9 @@
         {are_you_sure} ({yes}/{no}): \
     ",
         question = question.as_ref(),
-<<<<<<< HEAD
-        are_you_sure = "Proceed?".bright_white().bold(),
+        are_you_sure = "Proceed?".bold(),
         no = if default { "n" } else { "N" }.red(),
         yes = if default { "Y" } else { "y" }.green(),
-=======
-        are_you_sure = "Proceed?".bold(),
-        no = "N".red().bold(),
-        yes = "y".green(),
->>>>>>> b60c4c84
     );
 
     term.write_all(with_confirm.as_bytes())?;
