/*! [`BuiltinPlanner`]s and traits to create new types which can be used to plan out an [`InstallPlan`]

It's a [`Planner`]s job to construct (if possible) a valid [`InstallPlan`] for the host. Some planners are operating system specific, others are device specific.

[`Planner`]s contain their planner specific settings, typically alongside a [`CommonSettings`][crate::settings::CommonSettings].

[`BuiltinPlanner::default()`] offers a way to get the default builtin planner for a given host.

Custom Planners can also be used to create a platform, project, or organization specific install.

A custom [`Planner`] can be created:

```rust,no_run
use std::{error::Error, collections::HashMap};
use nix_installer::{
    InstallPlan,
    settings::{CommonSettings, InstallSettingsError},
    planner::{Planner, PlannerError},
    action::{Action, StatefulAction, base::CreateFile},
};

#[derive(Debug, Clone, serde::Serialize, serde::Deserialize)]
pub struct MyPlanner {
    pub common: CommonSettings,
}


#[async_trait::async_trait]
#[typetag::serde(name = "my-planner")]
impl Planner for MyPlanner {
    async fn default() -> Result<Self, PlannerError> {
        Ok(Self {
            common: CommonSettings::default().await?,
        })
    }

    async fn plan(&self) -> Result<Vec<StatefulAction<Box<dyn Action>>>, PlannerError> {
        Ok(vec![
            // ...

                CreateFile::plan("/example", None, None, None, "Example".to_string(), false)
                    .await
                    .map_err(PlannerError::Action)?.boxed(),
        ])
    }

    fn settings(&self) -> Result<HashMap<String, serde_json::Value>, InstallSettingsError> {
        let Self { common } = self;
        let mut map = std::collections::HashMap::default();

        map.extend(common.settings()?.into_iter());

        Ok(map)
    }
}

# async fn custom_planner_install() -> color_eyre::Result<()> {
let planner = MyPlanner::default().await?;
let mut plan = InstallPlan::plan(planner).await?;
match plan.install(None).await {
    Ok(()) => tracing::info!("Done"),
    Err(e) => {
        match e.source() {
            Some(source) => tracing::error!("{e}: {}", source),
            None => tracing::error!("{e}"),
        };
        plan.uninstall(None).await?;
    },
};

#    Ok(())
# }
```

*/
#[cfg(target_os = "macos")]
pub mod darwin;
#[cfg(target_os = "linux")]
pub mod linux;

use std::{collections::HashMap, string::FromUtf8Error};

use crate::{
    action::{ActionError, StatefulAction},
    error::HasExpectedErrors,
    settings::{CommonSettings, InstallSettingsError},
    Action, InstallPlan, NixInstallerError,
};

/// Something which can be used to plan out an [`InstallPlan`]
#[async_trait::async_trait]
#[typetag::serde(tag = "planner")]
pub trait Planner: std::fmt::Debug + Send + Sync + dyn_clone::DynClone {
    /// Instantiate the planner with default settings, if possible
    async fn default() -> Result<Self, PlannerError>
    where
        Self: Sized;
    /// Plan out the [`Action`]s for an [`InstallPlan`]
    async fn plan(&self) -> Result<Vec<StatefulAction<Box<dyn Action>>>, PlannerError>;
    /// The settings being used by the planner
    fn settings(&self) -> Result<HashMap<String, serde_json::Value>, InstallSettingsError>;
    /// A boxed, type erased planner
    fn boxed(self) -> Box<dyn Planner>
    where
        Self: Sized + 'static,
    {
        Box::new(self)
    }
}

dyn_clone::clone_trait_object!(Planner);

/// Planners built into this crate
#[derive(Debug, Clone, serde::Serialize, serde::Deserialize)]
#[cfg_attr(feature = "cli", derive(clap::Subcommand))]
pub enum BuiltinPlanner {
    #[cfg(target_os = "linux")]
    /// A standard Linux multi-user install
    LinuxMulti(linux::LinuxMulti),
    /// A standard MacOS (Darwin) multi-user install
    #[cfg(target_os = "macos")]
    DarwinMulti(darwin::DarwinMulti),
    /// A specialized install suitable for the Valve Steam Deck console
    #[cfg(target_os = "linux")]
    SteamDeck(linux::SteamDeck),
}

impl BuiltinPlanner {
    /// Heuristically determine the default planner for the target system
    pub async fn default() -> Result<Self, PlannerError> {
        use target_lexicon::{Architecture, OperatingSystem};
        match (Architecture::host(), OperatingSystem::host()) {
            #[cfg(target_os = "linux")]
            (Architecture::X86_64, OperatingSystem::Linux) => {
                Ok(Self::LinuxMulti(linux::LinuxMulti::default().await?))
            },
<<<<<<< HEAD
            (Architecture::X86_32(_), OperatingSystem::Linux) => {
                Ok(Self::LinuxMulti(linux::LinuxMulti::default().await?))
            },
=======
            #[cfg(target_os = "linux")]
>>>>>>> 95852f29
            (Architecture::Aarch64(_), OperatingSystem::Linux) => {
                Ok(Self::LinuxMulti(linux::LinuxMulti::default().await?))
            },
            #[cfg(target_os = "macos")]
            (Architecture::X86_64, OperatingSystem::MacOSX { .. })
            | (Architecture::X86_64, OperatingSystem::Darwin) => {
                Ok(Self::DarwinMulti(darwin::DarwinMulti::default().await?))
            },
            #[cfg(target_os = "macos")]
            (Architecture::Aarch64(_), OperatingSystem::MacOSX { .. })
            | (Architecture::Aarch64(_), OperatingSystem::Darwin) => {
                Ok(Self::DarwinMulti(darwin::DarwinMulti::default().await?))
            },
            _ => Err(PlannerError::UnsupportedArchitecture(target_lexicon::HOST)),
        }
    }

    pub async fn from_common_settings(settings: CommonSettings) -> Result<Self, PlannerError> {
        let mut built = Self::default().await?;
        match &mut built {
            #[cfg(target_os = "linux")]
            BuiltinPlanner::LinuxMulti(inner) => inner.settings = settings,
            #[cfg(target_os = "linux")]
            BuiltinPlanner::SteamDeck(inner) => inner.settings = settings,
            #[cfg(target_os = "macos")]
            BuiltinPlanner::DarwinMulti(inner) => inner.settings = settings,
        }
        Ok(built)
    }

    pub async fn plan(self) -> Result<InstallPlan, NixInstallerError> {
        match self {
            #[cfg(target_os = "linux")]
            BuiltinPlanner::LinuxMulti(planner) => InstallPlan::plan(planner).await,
            #[cfg(target_os = "linux")]
            BuiltinPlanner::SteamDeck(planner) => InstallPlan::plan(planner).await,
            #[cfg(target_os = "macos")]
            BuiltinPlanner::DarwinMulti(planner) => InstallPlan::plan(planner).await,
        }
    }
    pub fn boxed(self) -> Box<dyn Planner> {
        match self {
            #[cfg(target_os = "linux")]
            BuiltinPlanner::LinuxMulti(i) => i.boxed(),
            #[cfg(target_os = "linux")]
            BuiltinPlanner::SteamDeck(i) => i.boxed(),
            #[cfg(target_os = "macos")]
            BuiltinPlanner::DarwinMulti(i) => i.boxed(),
        }
    }

    pub fn typetag_name(&self) -> &'static str {
        match self {
            #[cfg(target_os = "linux")]
            BuiltinPlanner::LinuxMulti(i) => i.typetag_name(),
            #[cfg(target_os = "linux")]
            BuiltinPlanner::SteamDeck(i) => i.typetag_name(),
            #[cfg(target_os = "macos")]
            BuiltinPlanner::DarwinMulti(i) => i.typetag_name(),
        }
    }

    pub fn settings(&self) -> Result<HashMap<String, serde_json::Value>, InstallSettingsError> {
        match self {
            #[cfg(target_os = "linux")]
            BuiltinPlanner::LinuxMulti(i) => i.settings(),
            #[cfg(target_os = "linux")]
            BuiltinPlanner::SteamDeck(i) => i.settings(),
            #[cfg(target_os = "macos")]
            BuiltinPlanner::DarwinMulti(i) => i.settings(),
        }
    }
}

/// An error originating from a [`Planner`]
#[derive(thiserror::Error, Debug)]
pub enum PlannerError {
    /// `nix-installer` does not have a default planner for the target architecture right now
    #[error("`nix-installer` does not have a default planner for the `{0}` architecture right now, pass a specific archetype")]
    UnsupportedArchitecture(target_lexicon::Triple),
    /// Error executing action
    #[error("Error executing action")]
    Action(
        #[source]
        #[from]
        ActionError,
    ),
    /// An [`InstallSettingsError`]
    #[error(transparent)]
    InstallSettings(#[from] InstallSettingsError),
    /// A MacOS (Darwin) plist related error
    #[error(transparent)]
    Plist(#[from] plist::Error),
    /// A Linux SELinux related error
    #[error("This installer doesn't yet support SELinux in `Enforcing` mode. If SELinux is important to you, please see https://github.com/DeterminateSystems/nix-installer/issues/124. You can also try again after setting SELinux to `Permissive` mode with `setenforce Permissive`")]
    SelinuxEnforcing,
    /// A UTF-8 related error
    #[error("UTF-8 error")]
    Utf8(#[from] FromUtf8Error),
    /// Custom planner error
    #[error("Custom planner error")]
    Custom(#[source] Box<dyn std::error::Error + Send + Sync>),
    #[error("NixOS already has Nix installed")]
    NixOs,
    #[error("`nix` is already a valid command, so it is installed")]
    NixExists,
}

impl HasExpectedErrors for PlannerError {
    fn expected<'a>(&'a self) -> Option<Box<dyn std::error::Error + 'a>> {
        match self {
            this @ PlannerError::UnsupportedArchitecture(_) => Some(Box::new(this)),
            PlannerError::Action(_) => None,
            PlannerError::InstallSettings(_) => None,
            PlannerError::Plist(_) => None,
            PlannerError::Utf8(_) => None,
            PlannerError::SelinuxEnforcing => Some(Box::new(self)),
            PlannerError::Custom(_) => None,
            this @ PlannerError::NixOs => Some(Box::new(this)),
            this @ PlannerError::NixExists => Some(Box::new(this)),
        }
    }
}<|MERGE_RESOLUTION|>--- conflicted
+++ resolved
@@ -134,13 +134,11 @@
             (Architecture::X86_64, OperatingSystem::Linux) => {
                 Ok(Self::LinuxMulti(linux::LinuxMulti::default().await?))
             },
-<<<<<<< HEAD
+            #[cfg(target_os = "linux")]
             (Architecture::X86_32(_), OperatingSystem::Linux) => {
                 Ok(Self::LinuxMulti(linux::LinuxMulti::default().await?))
             },
-=======
-            #[cfg(target_os = "linux")]
->>>>>>> 95852f29
+            #[cfg(target_os = "linux")]
             (Architecture::Aarch64(_), OperatingSystem::Linux) => {
                 Ok(Self::LinuxMulti(linux::LinuxMulti::default().await?))
             },
