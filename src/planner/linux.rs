use std::{collections::HashMap, path::Path};

use tokio::process::Command;
use which::which;

use super::ShellProfileLocations;
use crate::{
    action::{
        base::{CreateDirectory, RemoveDirectory},
        common::{
            ConfigureDeterminateNixdInitService, ConfigureNix, ConfigureUpstreamInitService,
            CreateUsersAndGroups, ProvisionDeterminateNixd, ProvisionNix,
        },
        linux::{
            provision_selinux::{DETERMINATE_SELINUX_POLICY_PP_CONTENT, SELINUX_POLICY_PP_CONTENT},
            ProvisionSelinux,
        },
        StatefulAction,
    },
    distribution::Distribution,
    error::HasExpectedErrors,
    planner::{Planner, PlannerError},
    settings::{CommonSettings, InitSettings, InitSystem, InstallSettingsError},
    Action, BuiltinPlanner,
};

pub const FHS_SELINUX_POLICY_PATH: &str = "/usr/share/selinux/packages/nix.pp";

/// A planner for traditional, mutable Linux systems like Debian, RHEL, or Arch
#[derive(Debug, Clone, serde::Serialize, serde::Deserialize)]
#[cfg_attr(feature = "cli", derive(clap::Parser))]
pub struct Linux {
    #[cfg_attr(feature = "cli", clap(flatten))]
    pub settings: CommonSettings,
    #[cfg_attr(feature = "cli", clap(flatten))]
    pub init: InitSettings,
}

#[async_trait::async_trait]
#[typetag::serde(name = "linux")]
impl Planner for Linux {
    async fn default() -> Result<Self, PlannerError> {
        Ok(Self {
            settings: CommonSettings::default().await?,
            init: InitSettings::default().await?,
        })
    }

    async fn plan(&self) -> Result<Vec<StatefulAction<Box<dyn Action>>>, PlannerError> {
        let has_selinux = detect_selinux().await?;

        let mut plan = vec![];

        plan.push(
            CreateDirectory::plan("/nix", None, None, 0o0755, true)
                .await
                .map_err(PlannerError::Action)?
                .boxed(),
        );

        if self.settings.distribution() == Distribution::DeterminateNix {
            plan.push(
                ProvisionDeterminateNixd::plan()
                    .await
                    .map_err(PlannerError::Action)?
                    .boxed(),
            );
        }

        plan.push(
            ProvisionNix::plan(&self.settings.clone())
                .await
                .map_err(PlannerError::Action)?
                .boxed(),
        );
        plan.push(
            CreateUsersAndGroups::plan(self.settings.clone())
                .await
                .map_err(PlannerError::Action)?
                .boxed(),
        );
        plan.push(
            ConfigureNix::plan(ShellProfileLocations::default(), &self.settings)
                .await
                .map_err(PlannerError::Action)?
                .boxed(),
        );

        if has_selinux {
            plan.push(
                ProvisionSelinux::plan(
                    FHS_SELINUX_POLICY_PATH.into(),
                    match self.settings.distribution() {
                        Distribution::DeterminateNix => DETERMINATE_SELINUX_POLICY_PP_CONTENT,
                        Distribution::Nix => SELINUX_POLICY_PP_CONTENT,
                    },
                )
                .await
                .map_err(PlannerError::Action)?
                .boxed(),
            );
        }

        plan.push(
            CreateDirectory::plan("/etc/tmpfiles.d", None, None, 0o0755, false)
                .await
                .map_err(PlannerError::Action)?
                .boxed(),
        );

<<<<<<< HEAD
        if self.settings.determinate_nix {
            // effectively disabled by skipping the cli option in settings.rs
            plan.push(
                ConfigureDeterminateNixdInitService::plan(self.init.init, self.init.start_daemon)
=======
        match self.settings.distribution() {
            Distribution::DeterminateNix => {
                plan.push(
                    ConfigureDeterminateNixdInitService::plan(
                        self.init.init,
                        self.init.start_daemon,
                    )
>>>>>>> a8befc7a
                    .await
                    .map_err(PlannerError::Action)?
                    .boxed(),
                );
            },
            Distribution::Nix => {
                plan.push(
                    ConfigureUpstreamInitService::plan(self.init.init, self.init.start_daemon)
                        .await
                        .map_err(PlannerError::Action)?
                        .boxed(),
                );
            },
        }
        plan.push(
            RemoveDirectory::plan(crate::settings::SCRATCH_DIR)
                .await
                .map_err(PlannerError::Action)?
                .boxed(),
        );

        Ok(plan)
    }

    fn settings(&self) -> Result<HashMap<String, serde_json::Value>, InstallSettingsError> {
        let Self { settings, init } = self;
        let mut map = HashMap::default();

        map.extend(settings.settings()?);
        map.extend(init.settings()?);

        Ok(map)
    }

    async fn configured_settings(
        &self,
    ) -> Result<HashMap<String, serde_json::Value>, PlannerError> {
        let default = Self::default().await?.settings()?;
        let configured = self.settings()?;

        let mut settings: HashMap<String, serde_json::Value> = HashMap::new();
        for (key, value) in configured.iter() {
            if default.get(key) != Some(value) {
                settings.insert(key.clone(), value.clone());
            }
        }

        Ok(settings)
    }

    async fn platform_check(&self) -> Result<(), PlannerError> {
        use target_lexicon::OperatingSystem;
        match target_lexicon::OperatingSystem::host() {
            OperatingSystem::Linux => Ok(()),
            host_os => Err(PlannerError::IncompatibleOperatingSystem {
                planner: self.typetag_name(),
                host_os,
            }),
        }
    }

    async fn pre_uninstall_check(&self) -> Result<(), PlannerError> {
        check_not_wsl1()?;

        if self.init.init == InitSystem::Systemd && self.init.start_daemon {
            check_systemd_active()?;
        }

        Ok(())
    }

    async fn pre_install_check(&self) -> Result<(), PlannerError> {
        check_not_nixos()?;

        check_nix_not_already_installed().await?;

        check_not_wsl1()?;

        if self.init.init == InitSystem::Systemd && self.init.start_daemon {
            check_systemd_active()?;
        }

        Ok(())
    }
}

impl From<Linux> for BuiltinPlanner {
    fn from(val: Linux) -> Self {
        BuiltinPlanner::Linux(val)
    }
}

// If on NixOS, running `nix_installer` is pointless
pub(crate) fn check_not_nixos() -> Result<(), PlannerError> {
    // NixOS always sets up this file as part of setting up /etc itself: https://github.com/NixOS/nixpkgs/blob/bdd39e5757d858bd6ea58ed65b4a2e52c8ed11ca/nixos/modules/system/etc/setup-etc.pl#L145
    if Path::new("/etc/NIXOS").exists() {
        return Err(PlannerError::NixOs);
    }
    Ok(())
}

pub(crate) fn check_not_wsl1() -> Result<(), PlannerError> {
    // Detection strategies: https://patrickwu.space/wslconf/
    if std::env::var("WSL_DISTRO_NAME").is_ok() && std::env::var("WSL_INTEROP").is_err() {
        return Err(PlannerError::Wsl1);
    }
    Ok(())
}

pub(crate) async fn detect_selinux() -> Result<bool, PlannerError> {
    if Path::new("/sys/fs/selinux").exists() && which("sestatus").is_ok() {
        // We expect systems with SELinux to have the normal SELinux tools.
        let has_semodule = which("semodule").is_ok();
        let has_restorecon = which("restorecon").is_ok();
        if !(has_semodule && has_restorecon) {
            Err(PlannerError::SelinuxRequirements)
        } else {
            Ok(true)
        }
    } else {
        Ok(false)
    }
}

pub(crate) async fn check_nix_not_already_installed() -> Result<(), PlannerError> {
    // For now, we don't try to repair the user's Nix install or anything special.
    if Command::new("nix-env")
        .arg("--version")
        .stdin(std::process::Stdio::null())
        .status()
        .await
        .is_ok()
    {
        return Err(PlannerError::NixExists);
    }

    Ok(())
}

pub(crate) fn check_systemd_active() -> Result<(), PlannerError> {
    if !Path::new("/run/systemd/system").exists() {
        if std::env::var("WSL_DISTRO_NAME").is_ok() {
            return Err(LinuxErrorKind::Wsl2SystemdNotActive.into());
        } else {
            return Err(LinuxErrorKind::SystemdNotActive.into());
        }
    }

    Ok(())
}

#[non_exhaustive]
#[derive(Debug, thiserror::Error)]
pub enum LinuxErrorKind {
    #[error(
        "\
        systemd was not active.\n\
        \n\
        If it will be started later consider, passing `--no-start-daemon`.\n\
        \n\
        To use a `root`-only Nix install, consider passing `--init none`."
    )]
    SystemdNotActive,
    #[error(
        "\
        systemd was not active.\n\
        \n\
        On WSL2, systemd is not enabled by default. Consider enabling it by adding it to your `/etc/wsl.conf` with `echo -e '[boot]\\nsystemd=true'` then restarting WSL2 with `wsl.exe --shutdown` and re-entering the WSL shell. For more information, see https://devblogs.microsoft.com/commandline/systemd-support-is-now-available-in-wsl/.\n\
        \n\
        If it will be started later consider, passing `--no-start-daemon`.\n\
        \n\
        To use a `root`-only Nix install, consider passing `--init none`."
    )]
    Wsl2SystemdNotActive,
}

impl HasExpectedErrors for LinuxErrorKind {
    fn expected<'a>(&'a self) -> Option<Box<dyn std::error::Error + 'a>> {
        match self {
            LinuxErrorKind::SystemdNotActive => Some(Box::new(self)),
            LinuxErrorKind::Wsl2SystemdNotActive => Some(Box::new(self)),
        }
    }
}

impl From<LinuxErrorKind> for PlannerError {
    fn from(v: LinuxErrorKind) -> PlannerError {
        PlannerError::Custom(Box::new(v))
    }
}<|MERGE_RESOLUTION|>--- conflicted
+++ resolved
@@ -108,20 +108,14 @@
                 .boxed(),
         );
 
-<<<<<<< HEAD
-        if self.settings.determinate_nix {
-            // effectively disabled by skipping the cli option in settings.rs
-            plan.push(
-                ConfigureDeterminateNixdInitService::plan(self.init.init, self.init.start_daemon)
-=======
         match self.settings.distribution() {
             Distribution::DeterminateNix => {
+                // effectively disabled by skipping the cli option in settings.rs
                 plan.push(
                     ConfigureDeterminateNixdInitService::plan(
                         self.init.init,
                         self.init.start_daemon,
                     )
->>>>>>> a8befc7a
                     .await
                     .map_err(PlannerError::Action)?
                     .boxed(),
