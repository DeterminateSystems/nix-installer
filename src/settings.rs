--- conflicted
+++ resolved
@@ -188,7 +188,19 @@
             conflicts_with = "extra_conf",
         )
     )]
-<<<<<<< HEAD
+    pub skip_nix_conf: bool,
+
+    #[cfg(feature = "diagnostics")]
+    /// Relate the install diagnostic to a specific value
+    #[cfg_attr(
+        feature = "cli",
+        clap(
+            long,
+            default_value = None,
+            env = "NIX_INSTALLER_DIAGNOSTIC_ATTRIBUTION",
+            global = true
+        )
+    )]
     pub diagnostic_attribution: Option<String>,
 
     #[cfg(feature = "diagnostics")]
@@ -216,7 +228,7 @@
         global = true,
         value_parser = crate::diagnostics::diagnostic_endpoint_validator,
         num_args = 0..=1, // Required to allow `--diagnostic-endpoint` or `NIX_INSTALLER_DIAGNOSTIC_ENDPOINT=""`
-        default_value = "https://install.determinate.systems/nix/diagnostic"
+        default_value = ""
     )]
     pub diagnostic_endpoint: Option<String>,
 
@@ -232,9 +244,6 @@
         )
     )]
     pub add_channel: bool,
-=======
-    pub skip_nix_conf: bool,
->>>>>>> a8befc7a
 }
 
 pub(crate) fn default_nix_build_user_id_base() -> u32 {
@@ -301,14 +310,7 @@
             force: false,
             skip_nix_conf: false,
             ssl_cert_file: Default::default(),
-<<<<<<< HEAD
-            #[cfg(feature = "diagnostics")]
-            diagnostic_attribution: None,
-            #[cfg(feature = "diagnostics")]
-            diagnostic_endpoint: Some("https://install.determinate.systems/nix/diagnostic".into()),
             add_channel: false,
-=======
->>>>>>> a8befc7a
         })
     }
 
@@ -329,14 +331,11 @@
             force,
             skip_nix_conf,
             ssl_cert_file,
-<<<<<<< HEAD
             #[cfg(feature = "diagnostics")]
                 diagnostic_attribution: _,
             #[cfg(feature = "diagnostics")]
-            diagnostic_endpoint,
+            diagnostic_endpoint: _,
             add_channel,
-=======
->>>>>>> a8befc7a
         } = self;
         let mut map = HashMap::default();
 
