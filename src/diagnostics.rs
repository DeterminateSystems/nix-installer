--- conflicted
+++ resolved
@@ -187,12 +187,8 @@
     }
 }
 
-<<<<<<< HEAD
+#[non_exhaustive]
 #[derive(thiserror::Error, Debug, strum::IntoStaticStr)]
-=======
-#[non_exhaustive]
-#[derive(thiserror::Error, Debug)]
->>>>>>> 49154b98
 pub enum DiagnosticError {
     #[error("Unknown url scheme")]
     UnknownUrlScheme,
