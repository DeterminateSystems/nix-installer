--- conflicted
+++ resolved
@@ -1,10 +1,3 @@
-<<<<<<< HEAD
-use std::path::{Path, PathBuf};
-
-use reqwest::Url;
-
-=======
->>>>>>> 49b22b45
 use crate::{
     action::{
         base::{ConfigureNixDaemonService, SetupDefaultProfile},
