--- conflicted
+++ resolved
@@ -32,11 +32,7 @@
                 .join(".nix-channels"),
             None,
             None,
-<<<<<<< HEAD
-            0o100644,
-=======
             0o0644,
->>>>>>> 49154b98
             buf,
             force,
         )
