--- conflicted
+++ resolved
@@ -319,13 +319,8 @@
     PathModeMismatch(std::path::PathBuf, u32, u32),
     #[error("Path `{0}` exists, but is not a file, consider removing it with `rm {0}`")]
     PathWasNotFile(std::path::PathBuf),
-<<<<<<< HEAD
-    #[error("`{0}` was not a directory")]
-    PathWasNotDir(std::path::PathBuf),
-=======
     #[error("Path `{0}` exists, but is not a directory, consider removing it with `rm {0}`")]
     PathWasNotDirectory(std::path::PathBuf),
->>>>>>> 85abfc3c
     #[error("Getting metadata for {0}`")]
     GettingMetadata(std::path::PathBuf, #[source] std::io::Error),
     #[error("Creating directory `{0}`")]
