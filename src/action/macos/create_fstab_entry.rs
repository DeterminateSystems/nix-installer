--- conflicted
+++ resolved
@@ -2,11 +2,7 @@
 
 use super::CreateApfsVolume;
 use crate::{
-<<<<<<< HEAD
-    action::{Action, ActionDescription, ActionError, ActionState, StatefulAction},
-=======
-    action::{Action, ActionDescription, ActionError, ActionTag, StatefulAction},
->>>>>>> 90325894
+    action::{Action, ActionDescription, ActionError, ActionState, ActionTag, StatefulAction},
     execute_command,
 };
 use serde::Deserialize;
