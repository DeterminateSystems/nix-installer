--- conflicted
+++ resolved
@@ -1173,8 +1173,7 @@
               "state": "Completed"
             }
           },
-<<<<<<< HEAD
-          "state": "Uncompleted"
+          "state": "Completed"
         },
         "setup_channels": {
           "action": {
@@ -1192,8 +1191,6 @@
             "unpacked_path": "/nix/temp-install-dir"
           },
           "state": "Uncompleted"
-=======
-          "state": "Completed"
         }
       },
       "state": "Completed"
@@ -1212,7 +1209,6 @@
             "position": "Beginning"
           },
           "state": "Completed"
->>>>>>> a8befc7a
         }
       },
       "state": "Completed"
@@ -1278,12 +1274,8 @@
       "ssl_cert_file": null,
       "extra_conf": [],
       "force": false,
-<<<<<<< HEAD
       "add_channel": true,
-      "diagnostic_endpoint": "https://install.determinate.systems/nix/diagnostic"
-=======
       "skip_nix_conf": false
->>>>>>> a8befc7a
     },
     "encrypt": null,
     "case_sensitive": false,
