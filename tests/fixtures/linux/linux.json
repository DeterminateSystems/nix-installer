{
  "version": "3.11.3",
  "actions": [
    {
      "action": {
        "action_name": "create_directory",
        "path": "/nix",
        "user": null,
        "group": null,
        "mode": 493,
        "is_mountpoint": false,
        "force_prune_on_revert": true
      },
      "state": "Completed"
    },
    {
      "action": {
        "action_name": "provision_nix",
        "nix_store_gid": 30000,
        "fetch_nix": {
          "action": {
            "action_name": "fetch_and_unpack_nix",
            "url_or_path": null,
            "dest": "/nix/temp-install-dir",
            "proxy": null,
            "ssl_cert_file": null,
            "distribution": "Nix"
          },
          "state": "Completed"
        },
        "create_nix_tree": {
          "action": {
            "action_name": "create_nix_tree",
            "create_directories": [
              {
                "action": {
                  "action_name": "create_directory",
                  "path": "/nix/var",
                  "user": null,
                  "group": null,
                  "mode": 493,
                  "is_mountpoint": false,
                  "force_prune_on_revert": true
                },
                "state": "Completed"
              },
              {
                "action": {
                  "action_name": "create_directory",
                  "path": "/nix/var/log",
                  "user": null,
                  "group": null,
                  "mode": 493,
                  "is_mountpoint": false,
                  "force_prune_on_revert": true
                },
                "state": "Completed"
              },
              {
                "action": {
                  "action_name": "create_directory",
                  "path": "/nix/var/log/nix",
                  "user": null,
                  "group": null,
                  "mode": 493,
                  "is_mountpoint": false,
                  "force_prune_on_revert": true
                },
                "state": "Completed"
              },
              {
                "action": {
                  "action_name": "create_directory",
                  "path": "/nix/var/log/nix/drvs",
                  "user": null,
                  "group": null,
                  "mode": 493,
                  "is_mountpoint": false,
                  "force_prune_on_revert": true
                },
                "state": "Completed"
              },
              {
                "action": {
                  "action_name": "create_directory",
                  "path": "/nix/var/nix",
                  "user": null,
                  "group": null,
                  "mode": 493,
                  "is_mountpoint": false,
                  "force_prune_on_revert": true
                },
                "state": "Completed"
              },
              {
                "action": {
                  "action_name": "create_directory",
                  "path": "/nix/var/nix/db",
                  "user": null,
                  "group": null,
                  "mode": 493,
                  "is_mountpoint": false,
                  "force_prune_on_revert": true
                },
                "state": "Completed"
              },
              {
                "action": {
                  "action_name": "create_directory",
                  "path": "/nix/var/nix/gcroots",
                  "user": null,
                  "group": null,
                  "mode": 493,
                  "is_mountpoint": false,
                  "force_prune_on_revert": true
                },
                "state": "Completed"
              },
              {
                "action": {
                  "action_name": "create_directory",
                  "path": "/nix/var/nix/gcroots/per-user",
                  "user": null,
                  "group": null,
                  "mode": 493,
                  "is_mountpoint": false,
                  "force_prune_on_revert": true
                },
                "state": "Completed"
              },
              {
                "action": {
                  "action_name": "create_directory",
                  "path": "/nix/var/nix/profiles",
                  "user": null,
                  "group": null,
                  "mode": 493,
                  "is_mountpoint": false,
                  "force_prune_on_revert": true
                },
                "state": "Completed"
              },
              {
                "action": {
                  "action_name": "create_directory",
                  "path": "/nix/var/nix/profiles/per-user",
                  "user": null,
                  "group": null,
                  "mode": 493,
                  "is_mountpoint": false,
                  "force_prune_on_revert": true
                },
                "state": "Completed"
              },
              {
                "action": {
                  "action_name": "create_directory",
                  "path": "/nix/var/nix/temproots",
                  "user": null,
                  "group": null,
                  "mode": 493,
                  "is_mountpoint": false,
                  "force_prune_on_revert": true
                },
                "state": "Completed"
              },
              {
                "action": {
                  "action_name": "create_directory",
                  "path": "/nix/var/nix/userpool",
                  "user": null,
                  "group": null,
                  "mode": 493,
                  "is_mountpoint": false,
                  "force_prune_on_revert": true
                },
                "state": "Completed"
              },
              {
                "action": {
                  "action_name": "create_directory",
                  "path": "/nix/var/nix/daemon-socket",
                  "user": null,
                  "group": null,
                  "mode": 493,
                  "is_mountpoint": false,
                  "force_prune_on_revert": true
                },
                "state": "Completed"
              }
            ]
          },
          "state": "Completed"
        },
        "move_unpacked_nix": {
          "action": {
            "action_name": "mount_unpacked_nix",
            "unpacked_path": "/nix/temp-install-dir"
          },
          "state": "Completed"
        }
      },
      "state": "Completed"
    },
    {
      "action": {
        "action_name": "create_users_and_group",
        "nix_build_group_name": "nixbld",
        "nix_build_group_id": 30000,
        "nix_build_user_count": 32,
        "nix_build_user_prefix": "nixbld",
        "nix_build_user_id_base": 30000,
        "create_group": {
          "action": {
            "action_name": "create_group",
            "name": "nixbld",
            "gid": 30000
          },
          "state": "Completed"
        },
        "create_users": [
          {
            "action": {
              "action_name": "create_user",
              "name": "nixbld1",
              "uid": 30001,
              "groupname": "nixbld",
              "gid": 30000,
              "comment": "Nix build user 1"
            },
            "state": "Completed"
          },
          {
            "action": {
              "action_name": "create_user",
              "name": "nixbld2",
              "uid": 30002,
              "groupname": "nixbld",
              "gid": 30000,
              "comment": "Nix build user 2"
            },
            "state": "Completed"
          },
          {
            "action": {
              "action_name": "create_user",
              "name": "nixbld3",
              "uid": 30003,
              "groupname": "nixbld",
              "gid": 30000,
              "comment": "Nix build user 3"
            },
            "state": "Completed"
          },
          {
            "action": {
              "action_name": "create_user",
              "name": "nixbld4",
              "uid": 30004,
              "groupname": "nixbld",
              "gid": 30000,
              "comment": "Nix build user 4"
            },
            "state": "Completed"
          },
          {
            "action": {
              "action_name": "create_user",
              "name": "nixbld5",
              "uid": 30005,
              "groupname": "nixbld",
              "gid": 30000,
              "comment": "Nix build user 5"
            },
            "state": "Completed"
          },
          {
            "action": {
              "action_name": "create_user",
              "name": "nixbld6",
              "uid": 30006,
              "groupname": "nixbld",
              "gid": 30000,
              "comment": "Nix build user 6"
            },
            "state": "Completed"
          },
          {
            "action": {
              "action_name": "create_user",
              "name": "nixbld7",
              "uid": 30007,
              "groupname": "nixbld",
              "gid": 30000,
              "comment": "Nix build user 7"
            },
            "state": "Completed"
          },
          {
            "action": {
              "action_name": "create_user",
              "name": "nixbld8",
              "uid": 30008,
              "groupname": "nixbld",
              "gid": 30000,
              "comment": "Nix build user 8"
            },
            "state": "Completed"
          },
          {
            "action": {
              "action_name": "create_user",
              "name": "nixbld9",
              "uid": 30009,
              "groupname": "nixbld",
              "gid": 30000,
              "comment": "Nix build user 9"
            },
            "state": "Completed"
          },
          {
            "action": {
              "action_name": "create_user",
              "name": "nixbld10",
              "uid": 30010,
              "groupname": "nixbld",
              "gid": 30000,
              "comment": "Nix build user 10"
            },
            "state": "Completed"
          },
          {
            "action": {
              "action_name": "create_user",
              "name": "nixbld11",
              "uid": 30011,
              "groupname": "nixbld",
              "gid": 30000,
              "comment": "Nix build user 11"
            },
            "state": "Completed"
          },
          {
            "action": {
              "action_name": "create_user",
              "name": "nixbld12",
              "uid": 30012,
              "groupname": "nixbld",
              "gid": 30000,
              "comment": "Nix build user 12"
            },
            "state": "Completed"
          },
          {
            "action": {
              "action_name": "create_user",
              "name": "nixbld13",
              "uid": 30013,
              "groupname": "nixbld",
              "gid": 30000,
              "comment": "Nix build user 13"
            },
            "state": "Completed"
          },
          {
            "action": {
              "action_name": "create_user",
              "name": "nixbld14",
              "uid": 30014,
              "groupname": "nixbld",
              "gid": 30000,
              "comment": "Nix build user 14"
            },
            "state": "Completed"
          },
          {
            "action": {
              "action_name": "create_user",
              "name": "nixbld15",
              "uid": 30015,
              "groupname": "nixbld",
              "gid": 30000,
              "comment": "Nix build user 15"
            },
            "state": "Completed"
          },
          {
            "action": {
              "action_name": "create_user",
              "name": "nixbld16",
              "uid": 30016,
              "groupname": "nixbld",
              "gid": 30000,
              "comment": "Nix build user 16"
            },
            "state": "Completed"
          },
          {
            "action": {
              "action_name": "create_user",
              "name": "nixbld17",
              "uid": 30017,
              "groupname": "nixbld",
              "gid": 30000,
              "comment": "Nix build user 17"
            },
            "state": "Completed"
          },
          {
            "action": {
              "action_name": "create_user",
              "name": "nixbld18",
              "uid": 30018,
              "groupname": "nixbld",
              "gid": 30000,
              "comment": "Nix build user 18"
            },
            "state": "Completed"
          },
          {
            "action": {
              "action_name": "create_user",
              "name": "nixbld19",
              "uid": 30019,
              "groupname": "nixbld",
              "gid": 30000,
              "comment": "Nix build user 19"
            },
            "state": "Completed"
          },
          {
            "action": {
              "action_name": "create_user",
              "name": "nixbld20",
              "uid": 30020,
              "groupname": "nixbld",
              "gid": 30000,
              "comment": "Nix build user 20"
            },
            "state": "Completed"
          },
          {
            "action": {
              "action_name": "create_user",
              "name": "nixbld21",
              "uid": 30021,
              "groupname": "nixbld",
              "gid": 30000,
              "comment": "Nix build user 21"
            },
            "state": "Completed"
          },
          {
            "action": {
              "action_name": "create_user",
              "name": "nixbld22",
              "uid": 30022,
              "groupname": "nixbld",
              "gid": 30000,
              "comment": "Nix build user 22"
            },
            "state": "Completed"
          },
          {
            "action": {
              "action_name": "create_user",
              "name": "nixbld23",
              "uid": 30023,
              "groupname": "nixbld",
              "gid": 30000,
              "comment": "Nix build user 23"
            },
            "state": "Completed"
          },
          {
            "action": {
              "action_name": "create_user",
              "name": "nixbld24",
              "uid": 30024,
              "groupname": "nixbld",
              "gid": 30000,
              "comment": "Nix build user 24"
            },
            "state": "Completed"
          },
          {
            "action": {
              "action_name": "create_user",
              "name": "nixbld25",
              "uid": 30025,
              "groupname": "nixbld",
              "gid": 30000,
              "comment": "Nix build user 25"
            },
            "state": "Completed"
          },
          {
            "action": {
              "action_name": "create_user",
              "name": "nixbld26",
              "uid": 30026,
              "groupname": "nixbld",
              "gid": 30000,
              "comment": "Nix build user 26"
            },
            "state": "Completed"
          },
          {
            "action": {
              "action_name": "create_user",
              "name": "nixbld27",
              "uid": 30027,
              "groupname": "nixbld",
              "gid": 30000,
              "comment": "Nix build user 27"
            },
            "state": "Completed"
          },
          {
            "action": {
              "action_name": "create_user",
              "name": "nixbld28",
              "uid": 30028,
              "groupname": "nixbld",
              "gid": 30000,
              "comment": "Nix build user 28"
            },
            "state": "Completed"
          },
          {
            "action": {
              "action_name": "create_user",
              "name": "nixbld29",
              "uid": 30029,
              "groupname": "nixbld",
              "gid": 30000,
              "comment": "Nix build user 29"
            },
            "state": "Completed"
          },
          {
            "action": {
              "action_name": "create_user",
              "name": "nixbld30",
              "uid": 30030,
              "groupname": "nixbld",
              "gid": 30000,
              "comment": "Nix build user 30"
            },
            "state": "Completed"
          },
          {
            "action": {
              "action_name": "create_user",
              "name": "nixbld31",
              "uid": 30031,
              "groupname": "nixbld",
              "gid": 30000,
              "comment": "Nix build user 31"
            },
            "state": "Completed"
          },
          {
            "action": {
              "action_name": "create_user",
              "name": "nixbld32",
              "uid": 30032,
              "groupname": "nixbld",
              "gid": 30000,
              "comment": "Nix build user 32"
            },
            "state": "Completed"
          }
        ],
        "add_users_to_groups": [
          {
            "action": {
              "action_name": "add_user_to_group",
              "name": "nixbld1",
              "uid": 30001,
              "groupname": "nixbld",
              "gid": 30000
            },
            "state": "Completed"
          },
          {
            "action": {
              "action_name": "add_user_to_group",
              "name": "nixbld2",
              "uid": 30002,
              "groupname": "nixbld",
              "gid": 30000
            },
            "state": "Completed"
          },
          {
            "action": {
              "action_name": "add_user_to_group",
              "name": "nixbld3",
              "uid": 30003,
              "groupname": "nixbld",
              "gid": 30000
            },
            "state": "Completed"
          },
          {
            "action": {
              "action_name": "add_user_to_group",
              "name": "nixbld4",
              "uid": 30004,
              "groupname": "nixbld",
              "gid": 30000
            },
            "state": "Completed"
          },
          {
            "action": {
              "action_name": "add_user_to_group",
              "name": "nixbld5",
              "uid": 30005,
              "groupname": "nixbld",
              "gid": 30000
            },
            "state": "Completed"
          },
          {
            "action": {
              "action_name": "add_user_to_group",
              "name": "nixbld6",
              "uid": 30006,
              "groupname": "nixbld",
              "gid": 30000
            },
            "state": "Completed"
          },
          {
            "action": {
              "action_name": "add_user_to_group",
              "name": "nixbld7",
              "uid": 30007,
              "groupname": "nixbld",
              "gid": 30000
            },
            "state": "Completed"
          },
          {
            "action": {
              "action_name": "add_user_to_group",
              "name": "nixbld8",
              "uid": 30008,
              "groupname": "nixbld",
              "gid": 30000
            },
            "state": "Completed"
          },
          {
            "action": {
              "action_name": "add_user_to_group",
              "name": "nixbld9",
              "uid": 30009,
              "groupname": "nixbld",
              "gid": 30000
            },
            "state": "Completed"
          },
          {
            "action": {
              "action_name": "add_user_to_group",
              "name": "nixbld10",
              "uid": 30010,
              "groupname": "nixbld",
              "gid": 30000
            },
            "state": "Completed"
          },
          {
            "action": {
              "action_name": "add_user_to_group",
              "name": "nixbld11",
              "uid": 30011,
              "groupname": "nixbld",
              "gid": 30000
            },
            "state": "Completed"
          },
          {
            "action": {
              "action_name": "add_user_to_group",
              "name": "nixbld12",
              "uid": 30012,
              "groupname": "nixbld",
              "gid": 30000
            },
            "state": "Completed"
          },
          {
            "action": {
              "action_name": "add_user_to_group",
              "name": "nixbld13",
              "uid": 30013,
              "groupname": "nixbld",
              "gid": 30000
            },
            "state": "Completed"
          },
          {
            "action": {
              "action_name": "add_user_to_group",
              "name": "nixbld14",
              "uid": 30014,
              "groupname": "nixbld",
              "gid": 30000
            },
            "state": "Completed"
          },
          {
            "action": {
              "action_name": "add_user_to_group",
              "name": "nixbld15",
              "uid": 30015,
              "groupname": "nixbld",
              "gid": 30000
            },
            "state": "Completed"
          },
          {
            "action": {
              "action_name": "add_user_to_group",
              "name": "nixbld16",
              "uid": 30016,
              "groupname": "nixbld",
              "gid": 30000
            },
            "state": "Completed"
          },
          {
            "action": {
              "action_name": "add_user_to_group",
              "name": "nixbld17",
              "uid": 30017,
              "groupname": "nixbld",
              "gid": 30000
            },
            "state": "Completed"
          },
          {
            "action": {
              "action_name": "add_user_to_group",
              "name": "nixbld18",
              "uid": 30018,
              "groupname": "nixbld",
              "gid": 30000
            },
            "state": "Completed"
          },
          {
            "action": {
              "action_name": "add_user_to_group",
              "name": "nixbld19",
              "uid": 30019,
              "groupname": "nixbld",
              "gid": 30000
            },
            "state": "Completed"
          },
          {
            "action": {
              "action_name": "add_user_to_group",
              "name": "nixbld20",
              "uid": 30020,
              "groupname": "nixbld",
              "gid": 30000
            },
            "state": "Completed"
          },
          {
            "action": {
              "action_name": "add_user_to_group",
              "name": "nixbld21",
              "uid": 30021,
              "groupname": "nixbld",
              "gid": 30000
            },
            "state": "Completed"
          },
          {
            "action": {
              "action_name": "add_user_to_group",
              "name": "nixbld22",
              "uid": 30022,
              "groupname": "nixbld",
              "gid": 30000
            },
            "state": "Completed"
          },
          {
            "action": {
              "action_name": "add_user_to_group",
              "name": "nixbld23",
              "uid": 30023,
              "groupname": "nixbld",
              "gid": 30000
            },
            "state": "Completed"
          },
          {
            "action": {
              "action_name": "add_user_to_group",
              "name": "nixbld24",
              "uid": 30024,
              "groupname": "nixbld",
              "gid": 30000
            },
            "state": "Completed"
          },
          {
            "action": {
              "action_name": "add_user_to_group",
              "name": "nixbld25",
              "uid": 30025,
              "groupname": "nixbld",
              "gid": 30000
            },
            "state": "Completed"
          },
          {
            "action": {
              "action_name": "add_user_to_group",
              "name": "nixbld26",
              "uid": 30026,
              "groupname": "nixbld",
              "gid": 30000
            },
            "state": "Completed"
          },
          {
            "action": {
              "action_name": "add_user_to_group",
              "name": "nixbld27",
              "uid": 30027,
              "groupname": "nixbld",
              "gid": 30000
            },
            "state": "Completed"
          },
          {
            "action": {
              "action_name": "add_user_to_group",
              "name": "nixbld28",
              "uid": 30028,
              "groupname": "nixbld",
              "gid": 30000
            },
            "state": "Completed"
          },
          {
            "action": {
              "action_name": "add_user_to_group",
              "name": "nixbld29",
              "uid": 30029,
              "groupname": "nixbld",
              "gid": 30000
            },
            "state": "Completed"
          },
          {
            "action": {
              "action_name": "add_user_to_group",
              "name": "nixbld30",
              "uid": 30030,
              "groupname": "nixbld",
              "gid": 30000
            },
            "state": "Completed"
          },
          {
            "action": {
              "action_name": "add_user_to_group",
              "name": "nixbld31",
              "uid": 30031,
              "groupname": "nixbld",
              "gid": 30000
            },
            "state": "Completed"
          },
          {
            "action": {
              "action_name": "add_user_to_group",
              "name": "nixbld32",
              "uid": 30032,
              "groupname": "nixbld",
              "gid": 30000
            },
            "state": "Completed"
          }
        ]
      },
      "state": "Completed"
    },
    {
      "action": {
        "action_name": "configure_nix",
        "setup_default_profile": {
          "action": {
            "action_name": "setup_default_profile",
            "unpacked_path": "/nix/temp-install-dir"
          },
          "state": "Completed"
        },
        "configure_shell_profile": {
          "action": {
            "action_name": "configure_shell_profile",
            "locations": {
              "fish": {
                "confd_suffix": "conf.d/nix.fish",
                "confd_prefixes": [
                  "/etc/fish",
                  "/usr/local/etc/fish",
                  "/opt/homebrew/etc/fish",
                  "/opt/local/etc/fish"
                ],
                "vendor_confd_suffix": "vendor_conf.d/nix.fish",
                "vendor_confd_prefixes": [
                  "/usr/share/fish/",
                  "/usr/local/share/fish/"
                ]
              },
              "bash": [
                "/etc/bashrc",
                "/etc/profile.d/nix.sh",
                "/etc/bash.bashrc"
              ],
              "zsh": [
                "/etc/zshrc",
                "/etc/zsh/zshrc"
              ]
            },
            "create_directories": [
              {
                "action": {
                  "action_name": "create_directory",
                  "path": "/etc/zsh",
                  "user": null,
                  "group": null,
                  "mode": 493,
                  "is_mountpoint": false,
                  "force_prune_on_revert": false
                },
                "state": "Completed"
              },
              {
                "action": {
                  "action_name": "create_directory",
                  "path": "/usr/share/fish/vendor_conf.d",
                  "user": null,
                  "group": null,
                  "mode": 493,
                  "is_mountpoint": false,
                  "force_prune_on_revert": false
                },
                "state": "Completed"
              }
            ],
            "create_or_insert_into_files": [
              {
                "action": {
                  "action_name": "create_or_insert_into_file",
                  "path": "/etc/bashrc",
                  "user": null,
                  "group": null,
                  "mode": 420,
                  "buf": "\n# Nix\nif [ -e '/nix/var/nix/profiles/default/etc/profile.d/nix-daemon.sh' ]; then\n    . '/nix/var/nix/profiles/default/etc/profile.d/nix-daemon.sh'\nfi\n# End Nix\n\n        \n",
                  "position": "Beginning"
                },
                "state": "Completed"
              },
              {
                "action": {
                  "action_name": "create_or_insert_into_file",
                  "path": "/etc/profile.d/nix.sh",
                  "user": null,
                  "group": null,
                  "mode": 420,
                  "buf": "\n# Nix\nif [ -e '/nix/var/nix/profiles/default/etc/profile.d/nix-daemon.sh' ]; then\n    . '/nix/var/nix/profiles/default/etc/profile.d/nix-daemon.sh'\nfi\n# End Nix\n\n        \n",
                  "position": "Beginning"
                },
                "state": "Completed"
              },
              {
                "action": {
                  "action_name": "create_or_insert_into_file",
                  "path": "/etc/bash.bashrc",
                  "user": null,
                  "group": null,
                  "mode": 420,
                  "buf": "\n# Nix\nif [ -e '/nix/var/nix/profiles/default/etc/profile.d/nix-daemon.sh' ]; then\n    . '/nix/var/nix/profiles/default/etc/profile.d/nix-daemon.sh'\nfi\n# End Nix\n\n        \n",
                  "position": "Beginning"
                },
                "state": "Completed"
              },
              {
                "action": {
                  "action_name": "create_or_insert_into_file",
                  "path": "/etc/zshrc",
                  "user": null,
                  "group": null,
                  "mode": 420,
                  "buf": "\n# Nix\nif [ -e '/nix/var/nix/profiles/default/etc/profile.d/nix-daemon.sh' ]; then\n    . '/nix/var/nix/profiles/default/etc/profile.d/nix-daemon.sh'\nfi\n# End Nix\n\n        \n",
                  "position": "Beginning"
                },
                "state": "Completed"
              },
              {
                "action": {
                  "action_name": "create_or_insert_into_file",
                  "path": "/etc/zsh/zshrc",
                  "user": null,
                  "group": null,
                  "mode": 420,
                  "buf": "\n# Nix\nif [ -e '/nix/var/nix/profiles/default/etc/profile.d/nix-daemon.sh' ]; then\n    . '/nix/var/nix/profiles/default/etc/profile.d/nix-daemon.sh'\nfi\n# End Nix\n\n        \n",
                  "position": "Beginning"
                },
                "state": "Completed"
              },
              {
                "action": {
                  "action_name": "create_or_insert_into_file",
                  "path": "/usr/share/fish/vendor_conf.d/nix.fish",
                  "user": null,
                  "group": null,
                  "mode": 420,
                  "buf": "\n# Nix\nif test -e '/nix/var/nix/profiles/default/etc/profile.d/nix-daemon.fish'\n    . '/nix/var/nix/profiles/default/etc/profile.d/nix-daemon.fish'\nend\n# End Nix\n\n",
                  "position": "Beginning"
                },
                "state": "Completed"
              }
            ]
          },
          "state": "Completed"
        },
        "place_nix_configuration": {
          "action": {
            "action_name": "place_nix_configuration",
            "create_directory": {
              "action": {
                "action_name": "create_directory",
                "path": "/etc/nix",
                "user": null,
                "group": null,
                "mode": 493,
                "is_mountpoint": false,
                "force_prune_on_revert": false
              },
              "state": "Completed"
            },
            "create_or_merge_standard_nix_config": {
              "action": {
                "action_name": "create_or_merge_nix_config",
                "path": "/etc/nix/nix.conf",
                "pending_nix_config": {
                  "settings": {
                    "extra-experimental-features": "nix-command flakes",
                    "auto-optimise-store": "true",
                    "always-allow-substitutes": "true",
                    "extra-trusted-substituters": "https://cache.flakehub.com",
                    "extra-trusted-public-keys": "cache.flakehub.com-3:hJuILl5sVK4iKm86JzgdXW12Y2Hwd5G07qKtHTOcDCM= cache.flakehub.com-4:Asi8qIv291s0aYLyH6IOnr5Kf6+OF14WVjkE6t3xMio= cache.flakehub.com-5:zB96CRlL7tiPtzA9/WKyPkp3A2vqxqgdgyTVNGShPDU= cache.flakehub.com-6:W4EGFwAGgBj3he7c5fNh9NkOXw0PUVaxygCVKeuvaqU= cache.flakehub.com-7:mvxJ2DZVHn/kRxlIaxYNMuDG1OvMckZu32um1TadOR8= cache.flakehub.com-8:moO+OVS0mnTjBTcOUh2kYLQEd59ExzyoW1QgQ8XAARQ= cache.flakehub.com-9:wChaSeTI6TeCuV/Sg2513ZIM9i0qJaYsF+lZCXg0J6o= cache.flakehub.com-10:2GqeNlIp6AKp4EF2MVbE1kBOp9iBSyo0UPR9KoR0o1Y=",
                    "bash-prompt-prefix": "(nix:$name)\\040",
                    "max-jobs": "auto",
                    "extra-nix-path": "nixpkgs=flake:nixpkgs",
                    "upgrade-nix-store-path-url": "https://install.determinate.systems/nix-upgrade/stable/universal"
                  }
                },
                "header": "# Generated by https://github.com/DeterminateSystems/nix-installer.\n# See `/nix/nix-installer --version` for the version details.\n",
                "footer": "!include nix.custom.conf"
              },
              "state": "Completed"
            },
            "create_or_merge_custom_nix_config": {
              "action": {
                "action_name": "create_or_merge_nix_config",
                "path": "/etc/nix/nix.custom.conf",
                "pending_nix_config": {
                  "settings": {}
                },
                "header": "# Written by https://github.com/DeterminateSystems/nix-installer.\n# The contents below are based on options specified at installation time.\n",
                "footer": null
              },
              "state": "Completed"
            }
          },
<<<<<<< HEAD
          "state": "Uncompleted"
        },
        "setup_channels": {
          "action": {
            "create_file": {
              "action": {
                "path": "/root/.nix-channels",
                "user": null,
                "group": null,
                "mode": 436,
                "buf": "https://nixos.org/channels/nixpkgs-unstable nixpkgs\n",
                "force": false
              },
              "state": "Uncompleted"
            },
            "unpacked_path": "/nix/temp-install-dir"
          },
          "state": "Uncompleted"
=======
          "state": "Completed"
>>>>>>> a8befc7a
        }
      },
      "state": "Completed"
    },
    {
      "action": {
        "action_name": "create_directory",
        "path": "/etc/tmpfiles.d",
        "user": null,
        "group": null,
        "mode": 493,
        "is_mountpoint": false,
        "force_prune_on_revert": false
      },
      "state": "Completed"
    },
    {
      "action": {
        "action_name": "create_upstream_init_service",
        "configure_init_service": {
          "action": {
            "action_name": "configure_init_service",
            "init": "Systemd",
            "start_daemon": true,
            "service_src": {
              "Path": "/nix/var/nix/profiles/default/lib/systemd/system/nix-daemon.service"
            },
            "service_name": null,
            "service_dest": "/etc/systemd/system/nix-daemon.service",
            "socket_files": [
              {
                "name": "nix-daemon.socket",
                "src": {
                  "Path": "/nix/var/nix/profiles/default/lib/systemd/system/nix-daemon.socket"
                },
                "dest": "/etc/systemd/system/nix-daemon.socket"
              }
            ]
          },
          "state": "Completed"
        }
      },
      "state": "Completed"
    },
    {
      "action": {
        "action_name": "remove_directory",
        "path": "/nix/temp-install-dir"
      },
      "state": "Completed"
    }
  ],
  "planner": {
    "planner": "linux",
    "settings": {
      "determinate_nix": false,
      "prefer_upstream": true,
      "modify_profile": true,
      "nix_build_group_name": "nixbld",
      "nix_build_group_id": 30000,
      "nix_build_user_prefix": "nixbld",
      "nix_build_user_count": 32,
      "nix_build_user_id_base": 30000,
      "nix_package_url": null,
      "proxy": null,
      "ssl_cert_file": null,
      "extra_conf": [],
      "force": false,
<<<<<<< HEAD
      "add_channel": true,
      "diagnostic_endpoint": "https://install.determinate.systems/nix/diagnostic"
=======
      "skip_nix_conf": false
>>>>>>> a8befc7a
    },
    "init": {
      "init": "Systemd",
      "start_daemon": true
    }
  }
}<|MERGE_RESOLUTION|>--- conflicted
+++ resolved
@@ -1088,8 +1088,7 @@
               "state": "Completed"
             }
           },
-<<<<<<< HEAD
-          "state": "Uncompleted"
+          "state": "Completed"
         },
         "setup_channels": {
           "action": {
@@ -1107,9 +1106,6 @@
             "unpacked_path": "/nix/temp-install-dir"
           },
           "state": "Uncompleted"
-=======
-          "state": "Completed"
->>>>>>> a8befc7a
         }
       },
       "state": "Completed"
@@ -1178,12 +1174,8 @@
       "ssl_cert_file": null,
       "extra_conf": [],
       "force": false,
-<<<<<<< HEAD
       "add_channel": true,
-      "diagnostic_endpoint": "https://install.determinate.systems/nix/diagnostic"
-=======
       "skip_nix_conf": false
->>>>>>> a8befc7a
     },
     "init": {
       "init": "Systemd",
