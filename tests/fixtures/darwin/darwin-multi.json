{
  "version": "0.0.0-unreleased",
  "actions": [
    {
      "action": {
        "action": "create_apfs_volume",
        "disk": "disk3",
        "name": "Nix Store",
        "case_sensitive": false,
        "encrypt": true,
        "create_or_append_synthetic_conf": {
          "action": {
            "path": "/etc/synthetic.conf",
            "user": null,
            "group": null,
            "mode": 429,
            "buf": "nix\n",
            "position": "End"
          },
          "state": "Uncompleted"
        },
<<<<<<< HEAD
        {
            "action": {
                "action": "provision_nix",
                "fetch_nix": {
                    "action": {
                        "url": "https://releases.nixos.org/nix/nix-2.11.1/nix-2.11.1-x86_64-darwin.tar.xz",
                        "dest": "/nix/temp-install-dir"
                    },
                    "state": "Uncompleted"
                },
                "create_users_and_group": {
                    "action": {
                        "nix_build_user_count": 32,
                        "nix_build_group_name": "nixbld",
                        "nix_build_group_id": 3000,
                        "nix_build_user_prefix": "_nixbld",
                        "nix_build_user_id_base": 300,
                        "create_group": {
                            "action": {
                                "name": "nixbld",
                                "gid": 3000
                            },
                            "state": "Uncompleted"
                        },
                        "create_users": [
                            {
                                "action": {
                                    "name": "_nixbld0",
                                    "uid": 300,
                                    "groupname": "nixbld",
                                    "gid": 3000
                                },
                                "state": "Uncompleted"
                            },
                            {
                                "action": {
                                    "name": "_nixbld1",
                                    "uid": 301,
                                    "groupname": "nixbld",
                                    "gid": 3000
                                },
                                "state": "Uncompleted"
                            },
                            {
                                "action": {
                                    "name": "_nixbld2",
                                    "uid": 302,
                                    "groupname": "nixbld",
                                    "gid": 3000
                                },
                                "state": "Uncompleted"
                            },
                            {
                                "action": {
                                    "name": "_nixbld3",
                                    "uid": 303,
                                    "groupname": "nixbld",
                                    "gid": 3000
                                },
                                "state": "Uncompleted"
                            },
                            {
                                "action": {
                                    "name": "_nixbld4",
                                    "uid": 304,
                                    "groupname": "nixbld",
                                    "gid": 3000
                                },
                                "state": "Uncompleted"
                            },
                            {
                                "action": {
                                    "name": "_nixbld5",
                                    "uid": 305,
                                    "groupname": "nixbld",
                                    "gid": 3000
                                },
                                "state": "Uncompleted"
                            },
                            {
                                "action": {
                                    "name": "_nixbld6",
                                    "uid": 306,
                                    "groupname": "nixbld",
                                    "gid": 3000
                                },
                                "state": "Uncompleted"
                            },
                            {
                                "action": {
                                    "name": "_nixbld7",
                                    "uid": 307,
                                    "groupname": "nixbld",
                                    "gid": 3000
                                },
                                "state": "Uncompleted"
                            },
                            {
                                "action": {
                                    "name": "_nixbld8",
                                    "uid": 308,
                                    "groupname": "nixbld",
                                    "gid": 3000
                                },
                                "state": "Uncompleted"
                            },
                            {
                                "action": {
                                    "name": "_nixbld9",
                                    "uid": 309,
                                    "groupname": "nixbld",
                                    "gid": 3000
                                },
                                "state": "Uncompleted"
                            },
                            {
                                "action": {
                                    "name": "_nixbld10",
                                    "uid": 310,
                                    "groupname": "nixbld",
                                    "gid": 3000
                                },
                                "state": "Uncompleted"
                            },
                            {
                                "action": {
                                    "name": "_nixbld11",
                                    "uid": 311,
                                    "groupname": "nixbld",
                                    "gid": 3000
                                },
                                "state": "Uncompleted"
                            },
                            {
                                "action": {
                                    "name": "_nixbld12",
                                    "uid": 312,
                                    "groupname": "nixbld",
                                    "gid": 3000
                                },
                                "state": "Uncompleted"
                            },
                            {
                                "action": {
                                    "name": "_nixbld13",
                                    "uid": 313,
                                    "groupname": "nixbld",
                                    "gid": 3000
                                },
                                "state": "Uncompleted"
                            },
                            {
                                "action": {
                                    "name": "_nixbld14",
                                    "uid": 314,
                                    "groupname": "nixbld",
                                    "gid": 3000
                                },
                                "state": "Uncompleted"
                            },
                            {
                                "action": {
                                    "name": "_nixbld15",
                                    "uid": 315,
                                    "groupname": "nixbld",
                                    "gid": 3000
                                },
                                "state": "Uncompleted"
                            },
                            {
                                "action": {
                                    "name": "_nixbld16",
                                    "uid": 316,
                                    "groupname": "nixbld",
                                    "gid": 3000
                                },
                                "state": "Uncompleted"
                            },
                            {
                                "action": {
                                    "name": "_nixbld17",
                                    "uid": 317,
                                    "groupname": "nixbld",
                                    "gid": 3000
                                },
                                "state": "Uncompleted"
                            },
                            {
                                "action": {
                                    "name": "_nixbld18",
                                    "uid": 318,
                                    "groupname": "nixbld",
                                    "gid": 3000
                                },
                                "state": "Uncompleted"
                            },
                            {
                                "action": {
                                    "name": "_nixbld19",
                                    "uid": 319,
                                    "groupname": "nixbld",
                                    "gid": 3000
                                },
                                "state": "Uncompleted"
                            },
                            {
                                "action": {
                                    "name": "_nixbld20",
                                    "uid": 320,
                                    "groupname": "nixbld",
                                    "gid": 3000
                                },
                                "state": "Uncompleted"
                            },
                            {
                                "action": {
                                    "name": "_nixbld21",
                                    "uid": 321,
                                    "groupname": "nixbld",
                                    "gid": 3000
                                },
                                "state": "Uncompleted"
                            },
                            {
                                "action": {
                                    "name": "_nixbld22",
                                    "uid": 322,
                                    "groupname": "nixbld",
                                    "gid": 3000
                                },
                                "state": "Uncompleted"
                            },
                            {
                                "action": {
                                    "name": "_nixbld23",
                                    "uid": 323,
                                    "groupname": "nixbld",
                                    "gid": 3000
                                },
                                "state": "Uncompleted"
                            },
                            {
                                "action": {
                                    "name": "_nixbld24",
                                    "uid": 324,
                                    "groupname": "nixbld",
                                    "gid": 3000
                                },
                                "state": "Uncompleted"
                            },
                            {
                                "action": {
                                    "name": "_nixbld25",
                                    "uid": 325,
                                    "groupname": "nixbld",
                                    "gid": 3000
                                },
                                "state": "Uncompleted"
                            },
                            {
                                "action": {
                                    "name": "_nixbld26",
                                    "uid": 326,
                                    "groupname": "nixbld",
                                    "gid": 3000
                                },
                                "state": "Uncompleted"
                            },
                            {
                                "action": {
                                    "name": "_nixbld27",
                                    "uid": 327,
                                    "groupname": "nixbld",
                                    "gid": 3000
                                },
                                "state": "Uncompleted"
                            },
                            {
                                "action": {
                                    "name": "_nixbld28",
                                    "uid": 328,
                                    "groupname": "nixbld",
                                    "gid": 3000
                                },
                                "state": "Uncompleted"
                            },
                            {
                                "action": {
                                    "name": "_nixbld29",
                                    "uid": 329,
                                    "groupname": "nixbld",
                                    "gid": 3000
                                },
                                "state": "Uncompleted"
                            },
                            {
                                "action": {
                                    "name": "_nixbld30",
                                    "uid": 330,
                                    "groupname": "nixbld",
                                    "gid": 3000
                                },
                                "state": "Uncompleted"
                            },
                            {
                                "action": {
                                    "name": "_nixbld31",
                                    "uid": 331,
                                    "groupname": "nixbld",
                                    "gid": 3000
                                },
                                "state": "Uncompleted"
                            }
                        ]
                    },
                    "state": "Uncompleted"
                },
                "create_nix_tree": {
                    "action": {
                        "create_directories": [
                            {
                                "action": {
                                    "path": "/nix/var",
                                    "user": null,
                                    "group": null,
                                    "mode": 493,
                                    "force_prune_on_revert": false
                                },
                                "state": "Uncompleted"
                            },
                            {
                                "action": {
                                    "path": "/nix/var/log",
                                    "user": null,
                                    "group": null,
                                    "mode": 493,
                                    "force_prune_on_revert": false
                                },
                                "state": "Uncompleted"
                            },
                            {
                                "action": {
                                    "path": "/nix/var/log/nix",
                                    "user": null,
                                    "group": null,
                                    "mode": 493,
                                    "force_prune_on_revert": false
                                },
                                "state": "Uncompleted"
                            },
                            {
                                "action": {
                                    "path": "/nix/var/log/nix/drvs",
                                    "user": null,
                                    "group": null,
                                    "mode": 493,
                                    "force_prune_on_revert": false
                                },
                                "state": "Uncompleted"
                            },
                            {
                                "action": {
                                    "path": "/nix/var/nix",
                                    "user": null,
                                    "group": null,
                                    "mode": 493,
                                    "force_prune_on_revert": false
                                },
                                "state": "Uncompleted"
                            },
                            {
                                "action": {
                                    "path": "/nix/var/nix/db",
                                    "user": null,
                                    "group": null,
                                    "mode": 493,
                                    "force_prune_on_revert": false
                                },
                                "state": "Uncompleted"
                            },
                            {
                                "action": {
                                    "path": "/nix/var/nix/gcroots",
                                    "user": null,
                                    "group": null,
                                    "mode": 493,
                                    "force_prune_on_revert": false
                                },
                                "state": "Uncompleted"
                            },
                            {
                                "action": {
                                    "path": "/nix/var/nix/gcroots/per-user",
                                    "user": null,
                                    "group": null,
                                    "mode": 493,
                                    "force_prune_on_revert": false
                                },
                                "state": "Uncompleted"
                            },
                            {
                                "action": {
                                    "path": "/nix/var/nix/profiles",
                                    "user": null,
                                    "group": null,
                                    "mode": 493,
                                    "force_prune_on_revert": false
                                },
                                "state": "Uncompleted"
                            },
                            {
                                "action": {
                                    "path": "/nix/var/nix/profiles/per-user",
                                    "user": null,
                                    "group": null,
                                    "mode": 493,
                                    "force_prune_on_revert": false
                                },
                                "state": "Uncompleted"
                            },
                            {
                                "action": {
                                    "path": "/nix/var/nix/temproots",
                                    "user": null,
                                    "group": null,
                                    "mode": 493,
                                    "force_prune_on_revert": false
                                },
                                "state": "Uncompleted"
                            },
                            {
                                "action": {
                                    "path": "/nix/var/nix/userpool",
                                    "user": null,
                                    "group": null,
                                    "mode": 493,
                                    "force_prune_on_revert": false
                                },
                                "state": "Uncompleted"
                            },
                            {
                                "action": {
                                    "path": "/nix/var/nix/daemon-socket",
                                    "user": null,
                                    "group": null,
                                    "mode": 493,
                                    "force_prune_on_revert": false
                                },
                                "state": "Uncompleted"
                            }
                        ]
                    },
                    "state": "Uncompleted"
                },
                "move_unpacked_nix": {
                    "action": {
                        "src": "/nix/temp-install-dir"
                    },
                    "state": "Uncompleted"
                }
            },
            "state": "Uncompleted"
=======
        "create_synthetic_objects": {
          "action": null,
          "state": "Uncompleted"
>>>>>>> 6fbe857c
        },
        "unmount_volume": {
          "action": {
            "disk": "disk3",
            "name": "Nix Store"
          },
          "state": "Uncompleted"
        },
        "create_volume": {
          "action": {
            "disk": "disk3",
            "name": "Nix Store",
            "case_sensitive": false
          },
          "state": "Uncompleted"
        },
        "create_or_append_fstab": {
          "action": {
            "path": "/etc/fstab",
            "user": null,
            "group": null,
            "mode": 429,
            "buf": "NAME=\"Nix Store\" /nix apfs rw,noauto,nobrowse,suid,owners",
            "position": "End"
          },
          "state": "Uncompleted"
        },
        "encrypt_volume": {
          "action": {
            "disk": "disk3",
            "name": "Nix Store"
          },
          "state": "Uncompleted"
        },
        "setup_volume_daemon": {
          "action": {
            "path": "/Library/LaunchDaemons/org.nixos.darwin-store.plist",
            "user": null,
            "group": null,
            "mode": null,
            "buf": "<?xml version=\"1.0\" encoding=\"UTF-8\"?>\n<!DOCTYPE plist PUBLIC \"-//Apple Computer//DTD PLIST 1.0//EN\" \"http://www.apple.com/DTDs/PropertyList-1.0.dtd\">\n<plist version=\"1.0\">\n<dict>\n<key>RunAtLoad</key>\n<true/>\n<key>Label</key>\n<string>org.nixos.darwin-store</string>\n<key>ProgramArguments</key>\n<array>\n<string>/bin/sh</string>\n\n<string>-c</string>\n\n<string>/usr/bin/security find-generic-password -s \"Nix Store\" -w |  /usr/sbin/diskutil apfs unlockVolume \"Nix Store\" -mountpoint /nix -stdinpassphrase</string>\n</array>\n</dict>\n</plist>\n",
            "force": false
          },
          "state": "Uncompleted"
        },
        "bootstrap_volume": {
          "action": {
            "path": "/Library/LaunchDaemons/org.nixos.darwin-store.plist"
          },
          "state": "Uncompleted"
        },
        "enable_ownership": {
          "action": {
            "path": "/nix"
          },
          "state": "Uncompleted"
        }
<<<<<<< HEAD
    ],
    "planner": {
        "planner": "darwin-multi",
        "settings": {
            "channels": [
                [
                    "nixpkgs",
                    "https://nixos.org/channels/nixpkgs-unstable"
                ]
            ],
            "modify_profile": true,
            "nix_build_user_count": 32,
=======
      },
      "state": "Uncompleted"
    },
    {
      "action": {
        "action": "provision_nix",
        "fetch_nix": {
          "action": {
            "url": "https://releases.nixos.org/nix/nix-2.12.0/nix-2.12.0-aarch64-darwin.tar.xz",
            "dest": "/nix/temp-install-dir"
          },
          "state": "Uncompleted"
        },
        "create_users_and_group": {
          "action": {
            "daemon_user_count": 32,
>>>>>>> 6fbe857c
            "nix_build_group_name": "nixbld",
            "nix_build_group_id": 3000,
            "nix_build_user_prefix": "_nixbld",
            "nix_build_user_id_base": 300,
            "create_group": {
              "action": {
                "name": "nixbld",
                "gid": 3000
              },
              "state": "Uncompleted"
            },
            "create_users": [
              {
                "action": {
                  "name": "_nixbld0",
                  "uid": 300,
                  "groupname": "nixbld",
                  "gid": 3000
                },
                "state": "Uncompleted"
              },
              {
                "action": {
                  "name": "_nixbld1",
                  "uid": 301,
                  "groupname": "nixbld",
                  "gid": 3000
                },
                "state": "Uncompleted"
              },
              {
                "action": {
                  "name": "_nixbld2",
                  "uid": 302,
                  "groupname": "nixbld",
                  "gid": 3000
                },
                "state": "Uncompleted"
              },
              {
                "action": {
                  "name": "_nixbld3",
                  "uid": 303,
                  "groupname": "nixbld",
                  "gid": 3000
                },
                "state": "Uncompleted"
              },
              {
                "action": {
                  "name": "_nixbld4",
                  "uid": 304,
                  "groupname": "nixbld",
                  "gid": 3000
                },
                "state": "Uncompleted"
              },
              {
                "action": {
                  "name": "_nixbld5",
                  "uid": 305,
                  "groupname": "nixbld",
                  "gid": 3000
                },
                "state": "Uncompleted"
              },
              {
                "action": {
                  "name": "_nixbld6",
                  "uid": 306,
                  "groupname": "nixbld",
                  "gid": 3000
                },
                "state": "Uncompleted"
              },
              {
                "action": {
                  "name": "_nixbld7",
                  "uid": 307,
                  "groupname": "nixbld",
                  "gid": 3000
                },
                "state": "Uncompleted"
              },
              {
                "action": {
                  "name": "_nixbld8",
                  "uid": 308,
                  "groupname": "nixbld",
                  "gid": 3000
                },
                "state": "Uncompleted"
              },
              {
                "action": {
                  "name": "_nixbld9",
                  "uid": 309,
                  "groupname": "nixbld",
                  "gid": 3000
                },
                "state": "Uncompleted"
              },
              {
                "action": {
                  "name": "_nixbld10",
                  "uid": 310,
                  "groupname": "nixbld",
                  "gid": 3000
                },
                "state": "Uncompleted"
              },
              {
                "action": {
                  "name": "_nixbld11",
                  "uid": 311,
                  "groupname": "nixbld",
                  "gid": 3000
                },
                "state": "Uncompleted"
              },
              {
                "action": {
                  "name": "_nixbld12",
                  "uid": 312,
                  "groupname": "nixbld",
                  "gid": 3000
                },
                "state": "Uncompleted"
              },
              {
                "action": {
                  "name": "_nixbld13",
                  "uid": 313,
                  "groupname": "nixbld",
                  "gid": 3000
                },
                "state": "Uncompleted"
              },
              {
                "action": {
                  "name": "_nixbld14",
                  "uid": 314,
                  "groupname": "nixbld",
                  "gid": 3000
                },
                "state": "Uncompleted"
              },
              {
                "action": {
                  "name": "_nixbld15",
                  "uid": 315,
                  "groupname": "nixbld",
                  "gid": 3000
                },
                "state": "Uncompleted"
              },
              {
                "action": {
                  "name": "_nixbld16",
                  "uid": 316,
                  "groupname": "nixbld",
                  "gid": 3000
                },
                "state": "Uncompleted"
              },
              {
                "action": {
                  "name": "_nixbld17",
                  "uid": 317,
                  "groupname": "nixbld",
                  "gid": 3000
                },
                "state": "Uncompleted"
              },
              {
                "action": {
                  "name": "_nixbld18",
                  "uid": 318,
                  "groupname": "nixbld",
                  "gid": 3000
                },
                "state": "Uncompleted"
              },
              {
                "action": {
                  "name": "_nixbld19",
                  "uid": 319,
                  "groupname": "nixbld",
                  "gid": 3000
                },
                "state": "Uncompleted"
              },
              {
                "action": {
                  "name": "_nixbld20",
                  "uid": 320,
                  "groupname": "nixbld",
                  "gid": 3000
                },
                "state": "Uncompleted"
              },
              {
                "action": {
                  "name": "_nixbld21",
                  "uid": 321,
                  "groupname": "nixbld",
                  "gid": 3000
                },
                "state": "Uncompleted"
              },
              {
                "action": {
                  "name": "_nixbld22",
                  "uid": 322,
                  "groupname": "nixbld",
                  "gid": 3000
                },
                "state": "Uncompleted"
              },
              {
                "action": {
                  "name": "_nixbld23",
                  "uid": 323,
                  "groupname": "nixbld",
                  "gid": 3000
                },
                "state": "Uncompleted"
              },
              {
                "action": {
                  "name": "_nixbld24",
                  "uid": 324,
                  "groupname": "nixbld",
                  "gid": 3000
                },
                "state": "Uncompleted"
              },
              {
                "action": {
                  "name": "_nixbld25",
                  "uid": 325,
                  "groupname": "nixbld",
                  "gid": 3000
                },
                "state": "Uncompleted"
              },
              {
                "action": {
                  "name": "_nixbld26",
                  "uid": 326,
                  "groupname": "nixbld",
                  "gid": 3000
                },
                "state": "Uncompleted"
              },
              {
                "action": {
                  "name": "_nixbld27",
                  "uid": 327,
                  "groupname": "nixbld",
                  "gid": 3000
                },
                "state": "Uncompleted"
              },
              {
                "action": {
                  "name": "_nixbld28",
                  "uid": 328,
                  "groupname": "nixbld",
                  "gid": 3000
                },
                "state": "Uncompleted"
              },
              {
                "action": {
                  "name": "_nixbld29",
                  "uid": 329,
                  "groupname": "nixbld",
                  "gid": 3000
                },
                "state": "Uncompleted"
              },
              {
                "action": {
                  "name": "_nixbld30",
                  "uid": 330,
                  "groupname": "nixbld",
                  "gid": 3000
                },
                "state": "Uncompleted"
              },
              {
                "action": {
                  "name": "_nixbld31",
                  "uid": 331,
                  "groupname": "nixbld",
                  "gid": 3000
                },
                "state": "Uncompleted"
              }
            ]
          },
          "state": "Uncompleted"
        },
        "create_nix_tree": {
          "action": {
            "create_directories": [
              {
                "action": {
                  "path": "/nix/var",
                  "user": null,
                  "group": null,
                  "mode": 493,
                  "force_prune_on_revert": false
                },
                "state": "Uncompleted"
              },
              {
                "action": {
                  "path": "/nix/var/log",
                  "user": null,
                  "group": null,
                  "mode": 493,
                  "force_prune_on_revert": false
                },
                "state": "Uncompleted"
              },
              {
                "action": {
                  "path": "/nix/var/log/nix",
                  "user": null,
                  "group": null,
                  "mode": 493,
                  "force_prune_on_revert": false
                },
                "state": "Uncompleted"
              },
              {
                "action": {
                  "path": "/nix/var/log/nix/drvs",
                  "user": null,
                  "group": null,
                  "mode": 493,
                  "force_prune_on_revert": false
                },
                "state": "Uncompleted"
              },
              {
                "action": {
                  "path": "/nix/var/nix",
                  "user": null,
                  "group": null,
                  "mode": 493,
                  "force_prune_on_revert": false
                },
                "state": "Uncompleted"
              },
              {
                "action": {
                  "path": "/nix/var/nix/db",
                  "user": null,
                  "group": null,
                  "mode": 493,
                  "force_prune_on_revert": false
                },
                "state": "Uncompleted"
              },
              {
                "action": {
                  "path": "/nix/var/nix/gcroots",
                  "user": null,
                  "group": null,
                  "mode": 493,
                  "force_prune_on_revert": false
                },
                "state": "Uncompleted"
              },
              {
                "action": {
                  "path": "/nix/var/nix/gcroots/per-user",
                  "user": null,
                  "group": null,
                  "mode": 493,
                  "force_prune_on_revert": false
                },
                "state": "Uncompleted"
              },
              {
                "action": {
                  "path": "/nix/var/nix/profiles",
                  "user": null,
                  "group": null,
                  "mode": 493,
                  "force_prune_on_revert": false
                },
                "state": "Uncompleted"
              },
              {
                "action": {
                  "path": "/nix/var/nix/profiles/per-user",
                  "user": null,
                  "group": null,
                  "mode": 493,
                  "force_prune_on_revert": false
                },
                "state": "Uncompleted"
              },
              {
                "action": {
                  "path": "/nix/var/nix/temproots",
                  "user": null,
                  "group": null,
                  "mode": 493,
                  "force_prune_on_revert": false
                },
                "state": "Uncompleted"
              },
              {
                "action": {
                  "path": "/nix/var/nix/userpool",
                  "user": null,
                  "group": null,
                  "mode": 493,
                  "force_prune_on_revert": false
                },
                "state": "Uncompleted"
              },
              {
                "action": {
                  "path": "/nix/var/nix/daemon-socket",
                  "user": null,
                  "group": null,
                  "mode": 493,
                  "force_prune_on_revert": false
                },
                "state": "Uncompleted"
              }
            ]
          },
          "state": "Uncompleted"
        },
        "move_unpacked_nix": {
          "action": {
            "src": "/nix/temp-install-dir"
          },
          "state": "Uncompleted"
        }
      },
      "state": "Uncompleted"
    },
    {
      "action": {
        "action": "configure_nix",
        "setup_default_profile": {
          "action": {
            "channels": [
              "nixpkgs"
            ]
          },
          "state": "Uncompleted"
        },
        "configure_shell_profile": {
          "action": {
            "create_directories": [],
            "create_or_insert_into_files": [
              {
                "action": {
                  "path": "/etc/bashrc",
                  "user": null,
                  "group": null,
                  "mode": 493,
                  "buf": "\n# Nix\nif [ -e '/nix/var/nix/profiles/default/etc/profile.d/nix-daemon.sh' ]; then\n    . '/nix/var/nix/profiles/default/etc/profile.d/nix-daemon.sh'\nfi\n# End Nix\n\n        \n",
                  "position": "Beginning"
                },
                "state": "Uncompleted"
              },
              {
                "action": {
                  "path": "/etc/zshenv",
                  "user": null,
                  "group": null,
                  "mode": 493,
                  "buf": "\n# Nix\nif [ -e '/nix/var/nix/profiles/default/etc/profile.d/nix-daemon.sh' ]; then\n    . '/nix/var/nix/profiles/default/etc/profile.d/nix-daemon.sh'\nfi\n# End Nix\n\n        \n",
                  "position": "Beginning"
                },
                "state": "Uncompleted"
              },
              {
                "action": {
                  "path": "/etc/bash.bashrc",
                  "user": null,
                  "group": null,
                  "mode": 493,
                  "buf": "\n# Nix\nif [ -e '/nix/var/nix/profiles/default/etc/profile.d/nix-daemon.sh' ]; then\n    . '/nix/var/nix/profiles/default/etc/profile.d/nix-daemon.sh'\nfi\n# End Nix\n\n        \n",
                  "position": "Beginning"
                },
                "state": "Uncompleted"
              }
            ]
          },
          "state": "Uncompleted"
        },
        "place_channel_configuration": {
          "action": {
            "channels": [
              [
                "nixpkgs",
                "https://nixos.org/channels/nixpkgs-unstable"
              ]
            ],
            "create_file": {
              "action": {
                "path": "/Users/ephemeraladmin/.nix-channels",
                "user": null,
                "group": null,
                "mode": 436,
                "buf": "https://nixos.org/channels/nixpkgs-unstable nixpkgs",
                "force": false
              },
              "state": "Uncompleted"
            }
          },
          "state": "Uncompleted"
        },
        "place_nix_configuration": {
          "action": {
            "create_directory": {
              "action": {
                "path": "/etc/nix",
                "user": null,
                "group": null,
                "mode": 493,
                "force_prune_on_revert": false
              },
              "state": "Uncompleted"
            },
            "create_file": {
              "action": {
                "path": "/etc/nix/nix.conf",
                "user": null,
                "group": null,
                "mode": 436,
                "buf": "\n\nbuild-users-group = nixbld\n\nexperimental-features = nix-command flakes\n\nauto-optimise-store = true\n",
                "force": false
              },
              "state": "Uncompleted"
            }
          },
          "state": "Uncompleted"
        },
        "configure_nix_daemon_service": {
          "action": {},
          "state": "Uncompleted"
        }
      },
      "state": "Uncompleted"
    },
    {
      "action": {
        "action": "kickstart_launchctl_service",
        "unit": "system/org.nixos.nix-daemon"
      },
      "state": "Uncompleted"
    }
  ],
  "planner": {
    "planner": "darwin-multi",
    "settings": {
      "channels": [
        [
          "nixpkgs",
          "https://nixos.org/channels/nixpkgs-unstable"
        ]
      ],
      "modify_profile": true,
      "daemon_user_count": 32,
      "nix_build_group_name": "nixbld",
      "nix_build_group_id": 3000,
      "nix_build_user_prefix": "_nixbld",
      "nix_build_user_id_base": 300,
      "nix_package_url": "https://releases.nixos.org/nix/nix-2.12.0/nix-2.12.0-aarch64-darwin.tar.xz",
      "extra_conf": [],
      "force": false
    },
    "encrypt": null,
    "case_sensitive": false,
    "volume_label": "Nix Store",
    "root_disk": "disk3"
  }
}<|MERGE_RESOLUTION|>--- conflicted
+++ resolved
@@ -19,474 +19,9 @@
           },
           "state": "Uncompleted"
         },
-<<<<<<< HEAD
-        {
-            "action": {
-                "action": "provision_nix",
-                "fetch_nix": {
-                    "action": {
-                        "url": "https://releases.nixos.org/nix/nix-2.11.1/nix-2.11.1-x86_64-darwin.tar.xz",
-                        "dest": "/nix/temp-install-dir"
-                    },
-                    "state": "Uncompleted"
-                },
-                "create_users_and_group": {
-                    "action": {
-                        "nix_build_user_count": 32,
-                        "nix_build_group_name": "nixbld",
-                        "nix_build_group_id": 3000,
-                        "nix_build_user_prefix": "_nixbld",
-                        "nix_build_user_id_base": 300,
-                        "create_group": {
-                            "action": {
-                                "name": "nixbld",
-                                "gid": 3000
-                            },
-                            "state": "Uncompleted"
-                        },
-                        "create_users": [
-                            {
-                                "action": {
-                                    "name": "_nixbld0",
-                                    "uid": 300,
-                                    "groupname": "nixbld",
-                                    "gid": 3000
-                                },
-                                "state": "Uncompleted"
-                            },
-                            {
-                                "action": {
-                                    "name": "_nixbld1",
-                                    "uid": 301,
-                                    "groupname": "nixbld",
-                                    "gid": 3000
-                                },
-                                "state": "Uncompleted"
-                            },
-                            {
-                                "action": {
-                                    "name": "_nixbld2",
-                                    "uid": 302,
-                                    "groupname": "nixbld",
-                                    "gid": 3000
-                                },
-                                "state": "Uncompleted"
-                            },
-                            {
-                                "action": {
-                                    "name": "_nixbld3",
-                                    "uid": 303,
-                                    "groupname": "nixbld",
-                                    "gid": 3000
-                                },
-                                "state": "Uncompleted"
-                            },
-                            {
-                                "action": {
-                                    "name": "_nixbld4",
-                                    "uid": 304,
-                                    "groupname": "nixbld",
-                                    "gid": 3000
-                                },
-                                "state": "Uncompleted"
-                            },
-                            {
-                                "action": {
-                                    "name": "_nixbld5",
-                                    "uid": 305,
-                                    "groupname": "nixbld",
-                                    "gid": 3000
-                                },
-                                "state": "Uncompleted"
-                            },
-                            {
-                                "action": {
-                                    "name": "_nixbld6",
-                                    "uid": 306,
-                                    "groupname": "nixbld",
-                                    "gid": 3000
-                                },
-                                "state": "Uncompleted"
-                            },
-                            {
-                                "action": {
-                                    "name": "_nixbld7",
-                                    "uid": 307,
-                                    "groupname": "nixbld",
-                                    "gid": 3000
-                                },
-                                "state": "Uncompleted"
-                            },
-                            {
-                                "action": {
-                                    "name": "_nixbld8",
-                                    "uid": 308,
-                                    "groupname": "nixbld",
-                                    "gid": 3000
-                                },
-                                "state": "Uncompleted"
-                            },
-                            {
-                                "action": {
-                                    "name": "_nixbld9",
-                                    "uid": 309,
-                                    "groupname": "nixbld",
-                                    "gid": 3000
-                                },
-                                "state": "Uncompleted"
-                            },
-                            {
-                                "action": {
-                                    "name": "_nixbld10",
-                                    "uid": 310,
-                                    "groupname": "nixbld",
-                                    "gid": 3000
-                                },
-                                "state": "Uncompleted"
-                            },
-                            {
-                                "action": {
-                                    "name": "_nixbld11",
-                                    "uid": 311,
-                                    "groupname": "nixbld",
-                                    "gid": 3000
-                                },
-                                "state": "Uncompleted"
-                            },
-                            {
-                                "action": {
-                                    "name": "_nixbld12",
-                                    "uid": 312,
-                                    "groupname": "nixbld",
-                                    "gid": 3000
-                                },
-                                "state": "Uncompleted"
-                            },
-                            {
-                                "action": {
-                                    "name": "_nixbld13",
-                                    "uid": 313,
-                                    "groupname": "nixbld",
-                                    "gid": 3000
-                                },
-                                "state": "Uncompleted"
-                            },
-                            {
-                                "action": {
-                                    "name": "_nixbld14",
-                                    "uid": 314,
-                                    "groupname": "nixbld",
-                                    "gid": 3000
-                                },
-                                "state": "Uncompleted"
-                            },
-                            {
-                                "action": {
-                                    "name": "_nixbld15",
-                                    "uid": 315,
-                                    "groupname": "nixbld",
-                                    "gid": 3000
-                                },
-                                "state": "Uncompleted"
-                            },
-                            {
-                                "action": {
-                                    "name": "_nixbld16",
-                                    "uid": 316,
-                                    "groupname": "nixbld",
-                                    "gid": 3000
-                                },
-                                "state": "Uncompleted"
-                            },
-                            {
-                                "action": {
-                                    "name": "_nixbld17",
-                                    "uid": 317,
-                                    "groupname": "nixbld",
-                                    "gid": 3000
-                                },
-                                "state": "Uncompleted"
-                            },
-                            {
-                                "action": {
-                                    "name": "_nixbld18",
-                                    "uid": 318,
-                                    "groupname": "nixbld",
-                                    "gid": 3000
-                                },
-                                "state": "Uncompleted"
-                            },
-                            {
-                                "action": {
-                                    "name": "_nixbld19",
-                                    "uid": 319,
-                                    "groupname": "nixbld",
-                                    "gid": 3000
-                                },
-                                "state": "Uncompleted"
-                            },
-                            {
-                                "action": {
-                                    "name": "_nixbld20",
-                                    "uid": 320,
-                                    "groupname": "nixbld",
-                                    "gid": 3000
-                                },
-                                "state": "Uncompleted"
-                            },
-                            {
-                                "action": {
-                                    "name": "_nixbld21",
-                                    "uid": 321,
-                                    "groupname": "nixbld",
-                                    "gid": 3000
-                                },
-                                "state": "Uncompleted"
-                            },
-                            {
-                                "action": {
-                                    "name": "_nixbld22",
-                                    "uid": 322,
-                                    "groupname": "nixbld",
-                                    "gid": 3000
-                                },
-                                "state": "Uncompleted"
-                            },
-                            {
-                                "action": {
-                                    "name": "_nixbld23",
-                                    "uid": 323,
-                                    "groupname": "nixbld",
-                                    "gid": 3000
-                                },
-                                "state": "Uncompleted"
-                            },
-                            {
-                                "action": {
-                                    "name": "_nixbld24",
-                                    "uid": 324,
-                                    "groupname": "nixbld",
-                                    "gid": 3000
-                                },
-                                "state": "Uncompleted"
-                            },
-                            {
-                                "action": {
-                                    "name": "_nixbld25",
-                                    "uid": 325,
-                                    "groupname": "nixbld",
-                                    "gid": 3000
-                                },
-                                "state": "Uncompleted"
-                            },
-                            {
-                                "action": {
-                                    "name": "_nixbld26",
-                                    "uid": 326,
-                                    "groupname": "nixbld",
-                                    "gid": 3000
-                                },
-                                "state": "Uncompleted"
-                            },
-                            {
-                                "action": {
-                                    "name": "_nixbld27",
-                                    "uid": 327,
-                                    "groupname": "nixbld",
-                                    "gid": 3000
-                                },
-                                "state": "Uncompleted"
-                            },
-                            {
-                                "action": {
-                                    "name": "_nixbld28",
-                                    "uid": 328,
-                                    "groupname": "nixbld",
-                                    "gid": 3000
-                                },
-                                "state": "Uncompleted"
-                            },
-                            {
-                                "action": {
-                                    "name": "_nixbld29",
-                                    "uid": 329,
-                                    "groupname": "nixbld",
-                                    "gid": 3000
-                                },
-                                "state": "Uncompleted"
-                            },
-                            {
-                                "action": {
-                                    "name": "_nixbld30",
-                                    "uid": 330,
-                                    "groupname": "nixbld",
-                                    "gid": 3000
-                                },
-                                "state": "Uncompleted"
-                            },
-                            {
-                                "action": {
-                                    "name": "_nixbld31",
-                                    "uid": 331,
-                                    "groupname": "nixbld",
-                                    "gid": 3000
-                                },
-                                "state": "Uncompleted"
-                            }
-                        ]
-                    },
-                    "state": "Uncompleted"
-                },
-                "create_nix_tree": {
-                    "action": {
-                        "create_directories": [
-                            {
-                                "action": {
-                                    "path": "/nix/var",
-                                    "user": null,
-                                    "group": null,
-                                    "mode": 493,
-                                    "force_prune_on_revert": false
-                                },
-                                "state": "Uncompleted"
-                            },
-                            {
-                                "action": {
-                                    "path": "/nix/var/log",
-                                    "user": null,
-                                    "group": null,
-                                    "mode": 493,
-                                    "force_prune_on_revert": false
-                                },
-                                "state": "Uncompleted"
-                            },
-                            {
-                                "action": {
-                                    "path": "/nix/var/log/nix",
-                                    "user": null,
-                                    "group": null,
-                                    "mode": 493,
-                                    "force_prune_on_revert": false
-                                },
-                                "state": "Uncompleted"
-                            },
-                            {
-                                "action": {
-                                    "path": "/nix/var/log/nix/drvs",
-                                    "user": null,
-                                    "group": null,
-                                    "mode": 493,
-                                    "force_prune_on_revert": false
-                                },
-                                "state": "Uncompleted"
-                            },
-                            {
-                                "action": {
-                                    "path": "/nix/var/nix",
-                                    "user": null,
-                                    "group": null,
-                                    "mode": 493,
-                                    "force_prune_on_revert": false
-                                },
-                                "state": "Uncompleted"
-                            },
-                            {
-                                "action": {
-                                    "path": "/nix/var/nix/db",
-                                    "user": null,
-                                    "group": null,
-                                    "mode": 493,
-                                    "force_prune_on_revert": false
-                                },
-                                "state": "Uncompleted"
-                            },
-                            {
-                                "action": {
-                                    "path": "/nix/var/nix/gcroots",
-                                    "user": null,
-                                    "group": null,
-                                    "mode": 493,
-                                    "force_prune_on_revert": false
-                                },
-                                "state": "Uncompleted"
-                            },
-                            {
-                                "action": {
-                                    "path": "/nix/var/nix/gcroots/per-user",
-                                    "user": null,
-                                    "group": null,
-                                    "mode": 493,
-                                    "force_prune_on_revert": false
-                                },
-                                "state": "Uncompleted"
-                            },
-                            {
-                                "action": {
-                                    "path": "/nix/var/nix/profiles",
-                                    "user": null,
-                                    "group": null,
-                                    "mode": 493,
-                                    "force_prune_on_revert": false
-                                },
-                                "state": "Uncompleted"
-                            },
-                            {
-                                "action": {
-                                    "path": "/nix/var/nix/profiles/per-user",
-                                    "user": null,
-                                    "group": null,
-                                    "mode": 493,
-                                    "force_prune_on_revert": false
-                                },
-                                "state": "Uncompleted"
-                            },
-                            {
-                                "action": {
-                                    "path": "/nix/var/nix/temproots",
-                                    "user": null,
-                                    "group": null,
-                                    "mode": 493,
-                                    "force_prune_on_revert": false
-                                },
-                                "state": "Uncompleted"
-                            },
-                            {
-                                "action": {
-                                    "path": "/nix/var/nix/userpool",
-                                    "user": null,
-                                    "group": null,
-                                    "mode": 493,
-                                    "force_prune_on_revert": false
-                                },
-                                "state": "Uncompleted"
-                            },
-                            {
-                                "action": {
-                                    "path": "/nix/var/nix/daemon-socket",
-                                    "user": null,
-                                    "group": null,
-                                    "mode": 493,
-                                    "force_prune_on_revert": false
-                                },
-                                "state": "Uncompleted"
-                            }
-                        ]
-                    },
-                    "state": "Uncompleted"
-                },
-                "move_unpacked_nix": {
-                    "action": {
-                        "src": "/nix/temp-install-dir"
-                    },
-                    "state": "Uncompleted"
-                }
-            },
-            "state": "Uncompleted"
-=======
         "create_synthetic_objects": {
           "action": null,
           "state": "Uncompleted"
->>>>>>> 6fbe857c
         },
         "unmount_volume": {
           "action": {
@@ -544,20 +79,6 @@
           },
           "state": "Uncompleted"
         }
-<<<<<<< HEAD
-    ],
-    "planner": {
-        "planner": "darwin-multi",
-        "settings": {
-            "channels": [
-                [
-                    "nixpkgs",
-                    "https://nixos.org/channels/nixpkgs-unstable"
-                ]
-            ],
-            "modify_profile": true,
-            "nix_build_user_count": 32,
-=======
       },
       "state": "Uncompleted"
     },
@@ -573,8 +94,7 @@
         },
         "create_users_and_group": {
           "action": {
-            "daemon_user_count": 32,
->>>>>>> 6fbe857c
+            "nix_build_user_count": 32,
             "nix_build_group_name": "nixbld",
             "nix_build_group_id": 3000,
             "nix_build_user_prefix": "_nixbld",
@@ -1150,7 +670,7 @@
         ]
       ],
       "modify_profile": true,
-      "daemon_user_count": 32,
+      "nix_build_user_count": 32,
       "nix_build_group_name": "nixbld",
       "nix_build_group_id": 3000,
       "nix_build_user_prefix": "_nixbld",
