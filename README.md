# Nix Installer

[![Crates.io](https://img.shields.io/crates/v/nix-installer)](https://crates.io/crates/nix-installer)
[![Docs.rs](https://img.shields.io/docsrs/nix-installer)](https://docs.rs/nix-installer/latest/nix_installer/)

`nix-installer` is an opinionated, **experimental** Nix installer.


```bash
curl --proto '=https' --tlsv1.2 -sSf -L https://install.determinate.systems/nix | sh -s -- install
```

## Status

`nix-installer` is **pre-release and experimental**. It is not ready for high reliability use! *Please* don't use it on a business critical machine!

Current and planned support:

* [x] Multi-user Linux (aarch64 and x86_64) with systemd init, no SELinux
* [x] Multi-user MacOS (aarch64 and x86_64)
* [x] Valve Steam Deck
* [ ] Multi-user Linux (aarch64 and x86_64) with systemd init & SELinux
* [ ] Single-user Linux (aarch64 and x86_64)
* [ ] Others...

## Installation Differences

Differing from the current official [Nix](https://github.com/NixOS/nix) installer scripts:

* Nix is installed with the `auto-uid-allocation`, `nix-command`, and `flakes` experimental features enabled in the `nix.conf`
* `nix-installer` stores an installation receipt (for uninstalling) at `/nix/receipt.json` as well as a copy of the install binary at `/nix/nix-installer`
* `auto-uid-alloction` is set to `true`

## Motivations

The current Nix installer scripts do an excellent job, however they are difficult to maintain. Subtle differences in the shell implementations, and certain characteristics of bash scripts make it difficult to make meaningful changes to the installer.

Our team wishes to experiment with the idea of an installer in a more structured language and see if this is a worthwhile alternative. Along the way, we are also exploring a few other ideas, such as:

* offering users a chance to review an accurate, calculated install plan
* having 'planners' which can create appropriate install plans
* keeping an installation receipt for uninstallation
* offering users with a failing install the chance to do a best-effort revert
* doing whatever tasks we can in parallel

So far, our explorations have been quite fruitful, so we wanted to share and keep exploring.

## Usage

Install Nix with the default planner and options:

```bash
curl --proto '=https' --tlsv1.2 -sSf -L https://install.determinate.systems/nix | sh -s -- install
```

Or, to download a platform specific Installer binary yourself:

```bash
$ curl -sL -o nix-installer https://install.determinate.systems/nix/nix-installer-x86_64-linux
$ chmod +x nix-installer
```

> `nix-installer` will elevate itself if needed using `sudo`. If you use `doas` or `please` you may need to elevate `nix-installer` yourself.

`nix-installer` installs Nix by following a *plan* made by a *planner*. Review the available planners:

```bash
$ ./nix-installer install --help
Execute an install (possibly using an existing plan)

To pass custom options, select a planner, for example `nix-installer install linux-multi --help`

Usage: nix-installer install [OPTIONS] [PLAN]
       nix-installer install <COMMAND>

Commands:
  linux-multi
          A standard Linux multi-user install
  darwin-multi
          A standard MacOS (Darwin) multi-user install
  steam-deck
          A specialized install suitable for the Valve Steam Deck console
  help
          Print this message or the help of the given subcommand(s)
# ...
```

Planners have their own options and defaults, sharing most of them in common:

```bash
$ ./nix-installer install linux-multi --help
A standard Linux multi-user install

Usage: nix-installer install linux-multi [OPTIONS]

Options:
# ...
      --nix-build-group-name <NIX_BUILD_GROUP_NAME>
          The Nix build group name
          
          [env: NIX_INSTALLER_NIX_BUILD_GROUP_NAME=]
          [default: nixbld]

      --nix-build-group-id <NIX_BUILD_GROUP_ID>
          The Nix build group GID
          
          [env: NIX_INSTALLER_NIX_BUILD_GROUP_ID=]
          [default: 3000]
# ...
```

Planners can be configured via environment variable or command arguments:

```bash
<<<<<<< HEAD
$ curl -L https://install.determinate.systems/nix | NIX_BUILD_GROUP_NAME=nixbuilder sh -s -- install linux-multi --nix-build-group-id 4000
=======
$ curl --proto '=https' --tlsv1.2 -sSf -L https://install.determinate.systems/nix | NIX_BUILD_USER_COUNT=4 sh -s -- install linux-multi --nix-build-user-id-base 4000
>>>>>>> fb168f44
# Or...
$ NIX_BUILD_GROUP_NAME=nixbuilder ./nix-installer install linux-multi --nix-build-group-id 4000
```


## Uninstalling

You can remove a `nix-installer`-installed Nix by running

```bash
/nix/nix-installer uninstall
```


## As a Github Action

You can use the [`nix-installer-action`](https://github.com/DeterminateSystems/nix-installer-action) Github Action like so:

```yaml
on:
  pull_request:
  push:
    branches: [main]

jobs:
  lints:
    name: Build
    runs-on: ubuntu-22.04
    steps:
    - uses: actions/checkout@v3
    - name: Install Nix
      uses: DeterminateSystems/nix-installer-action@main
      with:
        # Allow the installed Nix to make authenticated Github requests.
        # If you skip this, you will likely get rate limited.
        github-token: ${{ secrets.GITHUB_TOKEN }}
    - name: Run `nix build`
      run: nix build .
```


## Building

Since you'll be using `nix-installer` to install Nix on systems without Nix, the default build is a static binary.

Build a portable binary on a system with Nix:

```bash
nix build -L github:determinatesystems/nix-installer#nix-installer-static
```

Then copy the `result/bin/nix-installer` to the machine you wish to run it on.

You can also add `nix-installer` to your system without having Nix:

```bash
RUSTFLAGS="--cfg tokio_unstable" cargo install nix-installer
nix-installer --help
```

To make this build portable, pass ` --target x86_64-unknown-linux-musl`.

> We currently require `--cfg tokio_unstable` as we utilize [Tokio's process groups](https://docs.rs/tokio/1.24.1/tokio/process/struct.Command.html#method.process_group), which wrap stable `std` APIs, but are unstable due to it requiring an MSRV bump.


## As a library

Add `nix-installer` to your dependencies:

```bash
cargo add nix-installer
```

> **Building a CLI?** Check out the `cli` feature flag for `clap` integration.

You'll also need to edit your `.cargo/config.toml` to use `tokio_unstable` as we utilize [Tokio's process groups](https://docs.rs/tokio/1.24.1/tokio/process/struct.Command.html#method.process_group), which wrap stable `std` APIs, but are unstable due to it requiring an MSRV bump:

```toml
# .cargo/config.toml
[build]
rustflags=["--cfg", "tokio_unstable"]
```

Then it's possible to review the [documentation](https://docs.rs/nix-installer/latest/nix_installer/):

```bash
cargo doc --open -p nix-installer
```

Documentation is also available via `nix` build:

```bash
nix build github:DeterminateSystems/nix-installer#nix-installer.doc
firefox result-doc/nix-installer/index.html
```<|MERGE_RESOLUTION|>--- conflicted
+++ resolved
@@ -112,11 +112,7 @@
 Planners can be configured via environment variable or command arguments:
 
 ```bash
-<<<<<<< HEAD
-$ curl -L https://install.determinate.systems/nix | NIX_BUILD_GROUP_NAME=nixbuilder sh -s -- install linux-multi --nix-build-group-id 4000
-=======
-$ curl --proto '=https' --tlsv1.2 -sSf -L https://install.determinate.systems/nix | NIX_BUILD_USER_COUNT=4 sh -s -- install linux-multi --nix-build-user-id-base 4000
->>>>>>> fb168f44
+$ curl --proto '=https' --tlsv1.2 -sSf -L https://install.determinate.systems/nix | NIX_BUILD_GROUP_NAME=nixbuilder sh -s -- install linux-multi --nix-build-group-id 4000
 # Or...
 $ NIX_BUILD_GROUP_NAME=nixbuilder ./nix-installer install linux-multi --nix-build-group-id 4000
 ```
