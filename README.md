# An experimental fork of the Determinate Nix Installer, to play with upstreaming.

Note, this is different from the Determinate Nix Installer, available at https://github.com/DeterminateSystems/nix-installer.

## If you're having a problem with installing Nix, this repository is almost certainly the wrong place to record issues.

If you used the **official Nix install scripts**, report issues at https://github.com/NixOS/nix/issues.

If you used the **Determinate Nix Installer**, report issues at https://github.com/DeterminateSystems/nix-installer.

---

[![Crates.io](https://img.shields.io/crates/v/nix-installer)](https://crates.io/crates/nix-installer)
[![CI](https://github.com/DeterminateSystems/nix-installer/actions/workflows/ci.yml/badge.svg)](https://github.com/DeterminateSystems/nix-installer/actions)
[![Docs.rs](https://img.shields.io/docsrs/nix-installer)](https://docs.rs/nix-installer/latest/nix_installer)
[![License](https://img.shields.io/github/license/DeterminateSystems/nix-installer)](https://github.com/DeterminateSystems/nix-installer/blob/main/LICENSE)
[![Discord](https://img.shields.io/discord/1116012109709463613)](https://determinate.systems/discord)

**Determinate Nix Installer** is the easiest and most reliable way to install [Nix]&mdash;as well as our longest-running project.

When we created Determinate Nix, we added support for it directly into the installer via the `--determinate` flag.

The installer works across a wide range of environments, including macOS, Linux, Windows Subsystem for Linux (WSL), SELinux, the Valve Steam Deck, and more.
It can install either [Nix](https://nixos.org) or [Determinate Nix][det-nix] (with [flakes] enabled by default), it offers support for seamlessly [uninstalling Nix](#uninstalling), it enables Nix to survive [macOS upgrades][macos-upgrades], and [much more](#features).

The quickest way to have a great Nix experience is with [Determinate Nix][det-nix].
This one liner will do just that on any supported system:

```shell
<<<<<<< HEAD
curl --proto '=https' --tlsv1.2 -sSf -L https://artifacts.nixos.org/experimental-installer | \
  sh -s -- install
=======
curl -fsSL https://install.determinate.systems/nix | sh -s -- install --determinate
```

If you'd prefer upstream Nix:

```shell
curl -fsSL https://install.determinate.systems/nix | sh -s -- install
>>>>>>> a8befc7a
```

> [!TIP]
> The **best way to get Determinate Nix on macOS** is with the <a href="https://install.determinate.systems/determinate-pkg/stable/Universal">macOS package</a>.

Determinate Nix Installer successfully completes **tens of thousands** of installs every day in a number of environments, including [Github Actions](#as-a-github-action) and [GitLab](#on-gitlab):

| Platform                                                             |    Multi user?    | `root` only |     Maturity      |
| -------------------------------------------------------------------- | :---------------: | :---------: | :---------------: |
| Linux (`x86_64` and `aarch64`)                                       | ✓ (via [systemd]) |      ✓      |      Stable       |
| MacOS (`x86_64` and `aarch64`)                                       |         ✓         |             | Stable (see note) |
| [Valve Steam Deck][steam-deck] (SteamOS)                             |         ✓         |             |      Stable       |
| [Windows Subsystem for Linux][wsl] 2 (WSL2) (`x86_64` and `aarch64`) | ✓ (via [systemd]) |      ✓      |      Stable       |
| [Podman] Linux containers                                            | ✓ (via [systemd]) |      ✓      |      Stable       |
| [Docker] containers                                                  |                   |      ✓      |      Stable       |

### As a Github Action

<<<<<<< HEAD
```shell
curl --proto '=https' --tlsv1.2 -sSf -L https://artifacts.nixos.org/experimental-installer | \
  sh -s -- install
```
=======
You can install Determinate Nix on [GitHub Actions][actions] using [`determinate-nix-action`][determinate-nix-action].
Here's an example configuration:
>>>>>>> a8befc7a

```yaml
on:
  pull_request:
  push:
    branches: [main]

<<<<<<< HEAD
```shell
curl -sL -o nix-installer https://artifacts.nixos.org/experimental-installer/nix-installer-x86_64-linux
chmod +x nix-installer
./nix-installer
=======
jobs:
  build:
    name: Build
    runs-on: ubuntu-latest
    steps:
      - uses: actions/checkout@v4
      - uses: DeterminateSystems/determinate-nix-action@v3
      - name: Run `nix build`
        run: nix build .
>>>>>>> a8befc7a
```

If you would rather use upstream Nix, use [`nix-installer-action`][nix-installer-action]:

<<<<<<< HEAD
### Install Determinate

If you're on macOS (but not [nix-darwin]) or Linux (but not [NixOS]), you can install [Determinate] using Determinate Nix Installer by adding the `--determinate` flag:

```shell
curl --proto '=https' --tlsv1.2 -sSf -L https://artifacts.nixos.org/experimental-installer | \
  sh -s -- install --determinate
=======
```yaml
jobs:
  build:
    steps:
      - uses: DeterminateSystems/nix-installer-action@main
>>>>>>> a8befc7a
```

#### Pinning the GitHub Action

The [determinate-nix-action] is updated and tagged for every Determinate release.
For example, `DeterminateSystems/determinate-nix-action@v3.5.2` will always install Determinate Nix v3.5.2.

Additionally, an extra tag on the major version is kept up to date with the current release.
The `DeterminateSystems/determinate-nix-action@v3` reference, for example, installs the most recent release in the `v3.x.y` series.

### Planners

Determinate Nix Installer installs Nix by following a _plan_ made by a _planner_.
To review the available planners:

```shell
/nix/nix-installer install --help
```

Planners have their own options and defaults, sharing most of them in common.
To see the options for Linux, for example:

```shell
/nix/nix-installer install linux --help
```

You can configure planners using environment variables or command arguments:

```shell
curl --proto '=https' --tlsv1.2 -sSf -L https://artifacts.nixos.org/experimental-installer | \
  NIX_BUILD_GROUP_NAME=nixbuilder sh -s -- install --nix-build-group-id 4000

# Alternatively:

NIX_BUILD_GROUP_NAME=nixbuilder ./nix-installer install --nix-build-group-id 4000
```

See [Installer settings](#installer-settings) below for a full list of options.

### Troubleshooting

Having problems with the installer?
Consult our [troubleshooting guide](./docs/troubleshooting.md) to see if your problem is covered.

### Upgrading Nix

If you've installed [Determinate Nix][det-nix], you can upgrade it using [Determinate Nixd][dnixd]:

```shell
sudo determinate-nixd upgrade
```

> [!NOTE]
> Not sure if you're using Determinate Nix?
> Run `nix --version` and if you see a version like `nix (Determinate Nix 3.4.1) 2.28.2` then you're running Determinate Nix.

If you've installed [upstream Nix][upstream-nix], you can upgrade it by running:

```shell
sudo -i nix upgrade-nix
```

Alternatively, you can [uninstall](#uninstalling) and [reinstall](#install-nix) with a different version of Determinate Nix Installer.

### Uninstalling

You can remove Nix installed by Determinate Nix Installer by running:

```shell
/nix/nix-installer uninstall
```

### On GitLab

[GitLab CI][gitlab-ci] runners are typically [Docker] based and run as the `root` user.
This means that `systemd` is not present, so you need to pass the `--init none` option to the Linux planner.

On the default [GitLab] runners, you can install Nix using this configuration:

```yaml
test:
  script:
    - curl --proto '=https' --tlsv1.2 -sSf -L https://artifacts.nixos.org/experimental-installer | sh -s -- install linux --no-confirm --init none
    - . /nix/var/nix/profiles/default/etc/profile.d/nix-daemon.sh
    - nix run nixpkgs#hello
    - nix profile install nixpkgs#hello
    - hello
```

If you are using different runners, the above example may need to be adjusted.

### Without systemd (Linux only)

> [!WARNING]
> When `--init none` is used, _only_ `root` or users who can elevate to `root` privileges can run Nix:
>
> ```shell
> sudo -i nix run nixpkgs#hello
> ```

If you don't use [systemd], you can still install Nix by explicitly specifying the `linux` plan and `--init none`:

```shell
curl --proto '=https' --tlsv1.2 -sSf -L https://artifacts.nixos.org/experimental-installer | \
  sh -s -- install linux --init none
```

### In a container

In [Docker]/[Podman] containers or [WSL2][wsl] instances where an init (like `systemd`) is not present, pass `--init none`.

For containers (without an init):

> [!WARNING]
> When `--init none` is used, _only_ `root` or users who can elevate to `root` privileges can run Nix:
>
> ```shell
> sudo -i nix run nixpkgs#hello
> ```

> [!WARNING]
> If you want to add a `flake.nix`, first declare a working directory (such as `/src`) in your `Dockerfile`.
> You cannot lock a flake placed at the docker image root (`/`) ([see details](https://github.com/DeterminateSystems/nix-installer/issues/1066)).
> You would get a `file '/dev/full' has an unsupported type` during the docker build.
>
> ```dockerfile
> # append this to the below dockerfiles
> WORKDIR /src
> # now flakes will work
> RUN nix flake init
> RUN nix flake lock
> ```

```dockerfile
# Dockerfile
FROM ubuntu:latest
RUN apt update -y
RUN apt install curl -y
RUN curl --proto '=https' --tlsv1.2 -sSf -L https://artifacts.nixos.org/experimental-installer | sh -s -- install linux \
  --extra-conf "sandbox = false" \
  --init none \
  --no-confirm
ENV PATH="${PATH}:/nix/var/nix/profiles/default/bin"
RUN nix run nixpkgs#hello
```

```shell
docker build -t ubuntu-with-nix .
docker run --rm -ti ubuntu-with-nix
docker rmi ubuntu-with-nix
# or
podman build -t ubuntu-with-nix .
podman run --rm -ti ubuntu-with-nix
podman rmi ubuntu-with-nix
```

For containers with a [systemd] init:

```dockerfile
# Dockerfile
FROM ubuntu:latest
RUN apt update -y
RUN apt install curl systemd -y
RUN curl --proto '=https' --tlsv1.2 -sSf -L https://artifacts.nixos.org/experimental-installer | sh -s -- install linux \
  --extra-conf "sandbox = false" \
  --no-start-daemon \
  --no-confirm
ENV PATH="${PATH}:/nix/var/nix/profiles/default/bin"
RUN nix run nixpkgs#hello
CMD [ "/bin/systemd" ]
```

```shell
podman build -t ubuntu-systemd-with-nix .
IMAGE=$(podman create ubuntu-systemd-with-nix)
CONTAINER=$(podman start $IMAGE)
podman exec -ti $CONTAINER /bin/bash
podman rm -f $CONTAINER
podman rmi $IMAGE
```

With some container tools, such as [Docker], you can omit `sandbox = false`.
Omitting this will negatively impact compatibility with container tools like [Podman].

### In WSL2

We **strongly recommend** first [enabling systemd][enabling-systemd] and then installing Nix as normal:

```shell
curl --proto '=https' --tlsv1.2 -sSf -L https://artifacts.nixos.org/experimental-installer | \
  sh -s -- install
```

If [WSLg][wslg] is enabled, you can do things like open a Linux Firefox from Windows on Powershell:

```powershell
wsl nix run nixpkgs#firefox
```

To use some OpenGL applications, you can use [`nixGL`][nixgl] (note that some applications, such as `blender`, may not work):

```powershell
wsl nix run --impure github:guibou/nixGL nix run nixpkgs#obs-studio
```

If enabling systemd is not an option, pass `--init none` at the end of the command:

> [!WARNING]
> When `--init none` is used, _only_ `root` or users who can elevate to `root` privileges can run Nix:
>
> ```shell
> sudo -i nix run nixpkgs#hello
> ```

```shell
curl --proto '=https' --tlsv1.2 -sSf -L https://artifacts.nixos.org/experimental-installer | \
  sh -s -- install linux --init none
```

### Skip confirmation

If you'd like to bypass the confirmation step, you can apply the `--no-confirm` flag:

```shell
curl --proto '=https' --tlsv1.2 -sSf -L https://artifacts.nixos.org/experimental-installer | \
  sh -s -- install --no-confirm
```

> [!TIP]
> If you're looking for Determinate Nix, make sure to pass `--determinate` at the same time.

This is especially useful when using the installer in non-interactive scripts.

## Features

Existing Nix installation scripts do a good job but they are difficult to maintain.

Subtle differences in the shell implementations and tool used in the scripts make it difficult to make meaningful changes to the installer.

Determinate Nix installer has numerous advantages over these options:

- It installs Nix with [flakes] enabled by default
- It enables Nix to [survive macOS upgrades][survival-mode]
- It keeps an installation _receipt_ for easy [uninstallation](#uninstalling)
- It uses [planners](#planners) to create appropriate install plans for complicated targets&mdash;plans that you can review prior to installation
- It enables you to perform a best-effort reversion in the facing of a failed install
- It improves installation performance by maximizing parallel operations
- It supports an expanded test suite including "curing" cases (compatibility with Nix already on the system)
- It supports SELinux and OSTree-based distributions without asking users to make compromises
- It operates as a single, static binary with external dependencies such as [OpenSSL], only calling existing system tools (like `useradd`) when necessary
- As a macOS remote build target, it ensures that Nix is present on the `PATH`

## Nix community involvement

It has been wonderful to collaborate with other participants in the [Nix Installer Working Group][wg] and members of the broader community.
The working group maintains a [foundation-owned fork of the installer][forked-installer].

## Quirks

While Determinate Nix Installer tries to provide a comprehensive and unquirky experience, there are unfortunately some issues that may require manual intervention or operator choices.
See [this document](./docs/quirks.md) for information on resolving these issues:

- [Using MacOS after removing Nix while nix-darwin was still installed, network requests fail](./docs/quirks.md#using-macos-after-removing-nix-while-nix-darwin-was-still-installed-network-requests-fail)

## Building a binary

<<<<<<< HEAD
Since you'll be using the installer to install Nix on systems without Nix, the default build is a static binary.

To build a portable Linux binary on a system with Nix:

```shell
# to build a local copy
nix build -L ".#nix-installer-static"
# to build the remote main development branch
nix build -L "github:NixOS/experimental-nix-installer#nix-installer-static"
# for a specific version of the installer:
export NIX_INSTALLER_TAG="v0.6.0"
nix build -L "github:NixOS/experimental-nix-installer/$NIX_INSTALLER_TAG#nix-installer-static"
```

On macOS:

```shell
# to build a local copy
nix build -L ".#nix-installer"
# to build the remote main development branch
nix build -L "github:NixOS/experimental-nix-installer#nix-installer"
# for a specific version of the installer:
export NIX_INSTALLER_TAG="v0.6.0"
nix build -L "github:NixOS/experimental-nix-installer/$NIX_INSTALLER_TAG#nix-installer"
```

Then copy `result/bin/nix-installer` to the machine you wish to run it on.
You can also add the installer to a system without Nix using [cargo], as there are no system dependencies to worry about:

```shell
# to build and run a local copy
RUSTFLAGS="--cfg tokio_unstable" cargo run -- --help
# to build the remote main development branch
RUSTFLAGS="--cfg tokio_unstable" cargo install --git https://github.com/DeterminateSystems/nix-installer
nix-installer --help
# for a specific version of the installer:
export NIX_INSTALLER_TAG="v0.6.0"
RUSTFLAGS="--cfg tokio_unstable" cargo install --git https://github.com/DeterminateSystems/nix-installer --tag $NIX_INSTALLER_TAG
nix-installer --help
```

To make this build portable, pass the `--target x86_64-unknown-linux-musl` option.

> [!NOTE]
> We currently require `--cfg tokio_unstable` as we utilize [Tokio's process groups](https://docs.rs/tokio/1.24.1/tokio/process/struct.Command.html#method.process_group), which wrap stable `std` APIs, but are unstable due to it requiring an MSRV bump.

## As a Rust library

> [!WARNING]
> Using Determinate Nix Installer as a [Rust] library is still experimental.
> This feature is likely to be removed in the future without an advocate.
> If you're using this, please let us know and we can provide a path to stabilization.

Add the [`nix-installer` library][lib] to your dependencies:

```shell
cargo add nix-installer
```

If you're building a CLI, check out the `cli` feature flag for [`clap`][clap] integration.

You'll also need to edit your `.cargo/config.toml` to use `tokio_unstable` as we utilize [Tokio's process groups][process-groups], which wrap stable `std` APIs, but are unstable due to it requiring an MSRV bump:

```toml
# .cargo/config.toml
[build]
rustflags=["--cfg", "tokio_unstable"]
```

You'll also need to set the `NIX_INSTALLER_TARBALL_PATH` environment variable to point to a target-appropriate Nix installation tarball, like nix-2.21.2-aarch64-darwin.tar.xz.
The contents are embedded in the resulting binary instead of downloaded at installation time.

Then it's possible to review the [documentation](https://docs.rs/nix-installer/latest/nix_installer/):

```shell
cargo doc --open -p nix-installer
```

Documentation is also available via `nix build`:

```shell
nix build github:NixOS/experimental-nix-installer#nix-installer.doc
firefox result-doc/nix-installer/index.html
```
=======
See [this guide](./docs/building.md) for instructions on building and distributing the installer yourself.

## As a Rust library

The Determinate Nix Installer is available as a standard [Rust] library.
See [this guide](./docs/rust-library.md) for instructions on using the library in your own Rust code.
>>>>>>> a8befc7a

## Accessing other versions

You can pin to a specific version of Determinate Nix Installer by modifying the download URL.
Here's an example:

```shell
VERSION="v0.6.0"
curl --proto '=https' --tlsv1.2 -sSf -L https://artifacts.nixos.org/experimental-installer/tag/${VERSION}/nix-installer.sh | \
  sh -s -- install
```

To discover which versions are available, or download the binaries for any release, check the [Github Releases][releases].

<<<<<<< HEAD
You can download and use these releases directly.
Here's an example:

```shell
VERSION="v0.6.0"
ARCH="aarch64-linux"
curl -sSf -L https://github.com/NixOS/experimental-nix-installer/releases/download/${VERSION}/nix-installer-${ARCH} -o nix-installer
./nix-installer install
```

=======
>>>>>>> a8befc7a
Each installer version has an [associated supported nix version](src/settings.rs)&mdash;if you pin the installer version, you'll also indirectly pin to the associated nix version.

You can also override the Nix version using `--nix-package-url` or `NIX_INSTALLER_NIX_PACKAGE_URL=` but doing this is not recommended since we haven't tested that combination.
Here are some example Nix package URLs, including the Nix version, OS, and architecture:

- https://releases.nixos.org/nix/nix-2.18.1/nix-2.18.1-x86_64-linux.tar.xz
- https://releases.nixos.org/nix/nix-2.18.1/nix-2.18.1-aarch64-darwin.tar.xz

## Installation differences

Differing from the upstream [Nix][upstream-nix] installer scripts:

* an installation receipt (for uninstalling) is stored at `/nix/receipt.json` as well as a copy of the install binary at `/nix/nix-installer`
* `ssl-cert-file` is set in `/etc/nix/nix.conf` if the `ssl-cert-file` argument is used.

## Installer settings

Determinate Nix Installer provides a variety of configuration settings, some [general](#general-settings) and some on a per-command basis.
All settings are available via flags or via `NIX_INSTALLER_*` environment variables.

### General settings

These settings are available for all commands.

| Flag(s)            | Description                                                               | Default (if any) | Environment variable           |
| ------------------ | ------------------------------------------------------------------------- | ---------------- | ------------------------------ |
| `--log-directives` | Tracing directives delimited by comma                                     |                  | `NIX_INSTALLER_LOG_DIRECTIVES` |
| `--logger`         | Which logger to use (options are `compact`, `full`, `pretty`, and `json`) | `compact`        | `NIX_INSTALLER_LOGGER`         |
| `--verbose`        | Enable debug logs, (`-vv` for trace)                                      | `false`          | `NIX_INSTALLER_VERBOSITY`      |

### Installation (`nix-installer install`)

| Flag(s)                    | Description                                                                                        | Default (if any)                     | Environment variable                   |
| -------------------------- | -------------------------------------------------------------------------------------------------- | ------------------------------------ | -------------------------------------- |
| `--determinate`            | Installs [Determinate]                                                                             | `NIX_INSTALLER_DETERMINATE`          |
| `--diagnostic-attribution` | Relate the install diagnostic to a specific distinct user ID                                       |                                      | `NIX_INSTALLER_DIAGNOSTIC_ATTRIBUTION` |
| `--diagnostic-endpoint`    | The URL or file path for an installation diagnostic to be sent                                     |                                      | `NIX_INSTALLER_DIAGNOSTIC_ENDPOINT`    |
| `--explain`                | Provide an explanation of the changes the installation process will make to your system            | `false`                              | `NIX_INSTALLER_EXPLAIN`                |
| `--extra-conf`             | Extra configuration lines for `/etc/nix.conf`                                                      |                                      | `NIX_INSTALLER_EXTRA_CONF`             |
| `--force`                  | Whether the installer should forcibly recreate files it finds existing                             | `false`                              | `NIX_INSTALLER_FORCE`                  |
| `--init`                   | Which init system to configure (if `--init none` Nix will be root-only)                            | `launchd` (macOS), `systemd` (Linux) | `NIX_INSTALLER_INIT`                   |
| `--nix-build-group-id`     | The Nix build group GID                                                                            | `350` (macOS), `30000` (Linux)       | `NIX_INSTALLER_NIX_BUILD_GROUP_ID`     |
| `--nix-build-group-name`   | The Nix build group name                                                                           | `nixbld`                             | `NIX_INSTALLER_NIX_BUILD_GROUP_NAME`   |
| `--nix-build-user-count`   | The number of build users to create                                                                | `32`                                 | `NIX_INSTALLER_NIX_BUILD_USER_COUNT`   |
| `--nix-build-user-id-base` | The Nix build user base UID (ascending) (NOTE: the first UID will be this base + 1)                | `350` (macOS), `30000` (Linux)       | `NIX_INSTALLER_NIX_BUILD_USER_ID_BASE` |
| `--nix-build-user-prefix`  | The Nix build user prefix (user numbers will be postfixed)                                         | `_nixbld` (macOS), `nixbld` (Linux)  | `NIX_INSTALLER_NIX_BUILD_USER_PREFIX`  |
| `--nix-package-url`        | The Nix package URL                                                                                |                                      | `NIX_INSTALLER_NIX_PACKAGE_URL`        |
| `--no-confirm`             | Run installation without requiring explicit user confirmation                                      | `false`                              | `NIX_INSTALLER_NO_CONFIRM`             |
| `--no-modify-profile`      | Modify the user profile to automatically load Nix.                                                 | `true`                               | `NIX_INSTALLER_MODIFY_PROFILE`         |
| `--proxy`                  | The proxy to use (if any); valid proxy bases are `https://$URL`, `http://$URL` and `socks5://$URL` |                                      | `NIX_INSTALLER_PROXY`                  |
| `--ssl-cert-file`          | An SSL cert to use (if any); used for fetching Nix and sets `ssl-cert-file` in `/etc/nix/nix.conf` |                                      | `NIX_INSTALLER_SSL_CERT_FILE`          |
| `--no-start-daemon`        | Start the daemon (if not `--init none`)                                                            | `true`                               | `NIX_INSTALLER_START_DAEMON`           |

You can also specify a planner with the first argument:

```shell
nix-installer install <plan>
```

Alternatively, you can use the `NIX_INSTALLER_PLAN` environment variable:

```shell
NIX_INSTALLER_PLAN=<plan> nix-installer install
```

### Uninstalling (`nix-installer uninstall`)

| Flag(s)        | Description                                                                             | Default (if any) | Environment variable       |
| -------------- | --------------------------------------------------------------------------------------- | ---------------- | -------------------------- |
| `--explain`    | Provide an explanation of the changes the installation process will make to your system | `false`          | `NIX_INSTALLER_EXPLAIN`    |
| `--no-confirm` | Run installation without requiring explicit user confirmation                           | `false`          | `NIX_INSTALLER_NO_CONFIRM` |

You can also specify an installation receipt as the first argument (the default is `/nix/receipt.json`):

```shell
nix-installer uninstall /path/to/receipt.json
```

### Planning (`nix-installer plan`)

| Flag(s)      | Description                                        | Default (if any) | Environment variable          |
| ------------ | -------------------------------------------------- | ---------------- | ----------------------------- |
| `--out-file` | Where to write the generated plan (in JSON format) | `/dev/stdout`    | `NIX_INSTALLER_PLAN_OUT_FILE` |

### Repairing (`nix-installer repair`)

| Flag(s)        | Description                                                   | Default (if any) | Environment variable       |
| -------------- | ------------------------------------------------------------- | ---------------- | -------------------------- |
| `--no-confirm` | Run installation without requiring explicit user confirmation | `false`          | `NIX_INSTALLER_NO_CONFIRM` |

### Self-test (`nix-installer self-test`)

`nix-installer self-test` only takes [general settings](#general-settings).

## Diagnostics

<<<<<<< HEAD
By default, this fork of the Determinate Nix Installer does not compile support for diagnostics.
=======
The goal of Determinate Nix Installer is to successfully and correctly install Nix.
The `curl | sh` pipeline and the installer collects a little bit of anonymous diagnostic information to help us make that true.

The anonymous diagnostics we collect to help us improve the installer includes:

- The installer version
- Which planner is used (`linux`, `macos`, `steam-deck`)
- What action was taken (install, uninstall)
- The result (`Success`, `Failure`, `Pending`, or `Cancelled`)
- The customized planner setting names (_not_ the values)
- Information about your host, like the OS and version, architecture, binary format, etc.
- Whether you're in CI or not
- A high level description of what the failure was, like if a specific command failed.

To disable diagnostic reporting, set the diagnostics URL to an empty string by passing `--diagnostic-endpoint=""` or setting `NIX_INSTALLER_DIAGNOSTIC_ENDPOINT=""`.

You can read the full privacy policy for [Determinate Systems][detsys], the creators of Determinate Nix Installer, [here][privacy].
>>>>>>> a8befc7a

[actions]: https://github.com/features/actions
[cache]: https://docs.determinate.systems/flakehub/cache
[det-nix]: https://docs.determinate.systems/determinate-nix
[determinate]: https://docs.determinate.systems
[determinate-flake]: https://github.com/DeterminateSystems/determinate
[determinate-nix-action]: https://github.com/DeterminateSystems/determinate-nix-action
[detsys]: https://determinate.systems
[dnixd]: https://docs.determinate.systems/determinate-nix#determinate-nixd
[docker]: https://docker.com
[enabling-systemd]: https://devblogs.microsoft.com/commandline/systemd-support-is-now-available-in-wsl/#how-can-you-get-systemd-on-your-machine
[flakehub]: https://flakehub.com
[flakes]: https://zero-to-nix.com/concepts/flakes
[forked-installer]: https://github.com/nixos/experimental-nix-installer
[gitlab]: https://gitlab.com
[gitlab-ci]: https://docs.gitlab.com/ee/ci
[macos-upgrades]: https://determinate.systems/posts/nix-survival-mode-on-macos/
[nix]: https://nixos.org
[nix-installer-action]: https://github.com/DeterminateSystems/nix-installer-action
[nixgl]: https://github.com/guibou/nixGL
[nixos]: https://zero-to-nix.com/concepts/nixos
[openssl]: https://openssl.org
[podman]: https://podman.io
[privacy]: https://determinate.systems/policies/privacy
[private-flakes]: https://docs.determinate.systems/flakehub/private-flakes
<<<<<<< HEAD
[process-groups]: https://docs.rs/tokio/1.24.1/tokio/process/struct.Command.html#method.process_group
[recommended-nix]: https://github.com/DeterminateSystems/nix/releases/latest
[releases]: https://github.com/NixOS/experimental-nix-installer/releases
=======
[releases]: https://github.com/DeterminateSystems/nix-installer/releases
>>>>>>> a8befc7a
[rust]: https://rust-lang.org
[selinux]: https://selinuxproject.org
[semver]: https://docs.determinate.systems/flakehub/concepts/semver
[steam-deck]: https://store.steampowered.com/steamdeck
[survival-mode]: https://determinate.systems/posts/nix-survival-mode-on-macos
[systemd]: https://systemd.io
[upstream-nix]: https://github.com/NixOS/nix
[wg]: https://discourse.nixos.org/t/nix-installer-workgroup/21495
[wsl]: https://learn.microsoft.com/en-us/windows/wsl/about
[wslg]: https://github.com/microsoft/wslg<|MERGE_RESOLUTION|>--- conflicted
+++ resolved
@@ -9,6 +9,8 @@
 If you used the **Determinate Nix Installer**, report issues at https://github.com/DeterminateSystems/nix-installer.
 
 ---
+
+# Determinate Nix Installer
 
 [![Crates.io](https://img.shields.io/crates/v/nix-installer)](https://crates.io/crates/nix-installer)
 [![CI](https://github.com/DeterminateSystems/nix-installer/actions/workflows/ci.yml/badge.svg)](https://github.com/DeterminateSystems/nix-installer/actions)
@@ -27,10 +29,6 @@
 This one liner will do just that on any supported system:
 
 ```shell
-<<<<<<< HEAD
-curl --proto '=https' --tlsv1.2 -sSf -L https://artifacts.nixos.org/experimental-installer | \
-  sh -s -- install
-=======
 curl -fsSL https://install.determinate.systems/nix | sh -s -- install --determinate
 ```
 
@@ -38,7 +36,6 @@
 
 ```shell
 curl -fsSL https://install.determinate.systems/nix | sh -s -- install
->>>>>>> a8befc7a
 ```
 
 > [!TIP]
@@ -57,15 +54,8 @@
 
 ### As a Github Action
 
-<<<<<<< HEAD
-```shell
-curl --proto '=https' --tlsv1.2 -sSf -L https://artifacts.nixos.org/experimental-installer | \
-  sh -s -- install
-```
-=======
 You can install Determinate Nix on [GitHub Actions][actions] using [`determinate-nix-action`][determinate-nix-action].
 Here's an example configuration:
->>>>>>> a8befc7a
 
 ```yaml
 on:
@@ -73,12 +63,6 @@
   push:
     branches: [main]
 
-<<<<<<< HEAD
-```shell
-curl -sL -o nix-installer https://artifacts.nixos.org/experimental-installer/nix-installer-x86_64-linux
-chmod +x nix-installer
-./nix-installer
-=======
 jobs:
   build:
     name: Build
@@ -88,26 +72,15 @@
       - uses: DeterminateSystems/determinate-nix-action@v3
       - name: Run `nix build`
         run: nix build .
->>>>>>> a8befc7a
 ```
 
 If you would rather use upstream Nix, use [`nix-installer-action`][nix-installer-action]:
 
-<<<<<<< HEAD
-### Install Determinate
-
-If you're on macOS (but not [nix-darwin]) or Linux (but not [NixOS]), you can install [Determinate] using Determinate Nix Installer by adding the `--determinate` flag:
-
-```shell
-curl --proto '=https' --tlsv1.2 -sSf -L https://artifacts.nixos.org/experimental-installer | \
-  sh -s -- install --determinate
-=======
 ```yaml
 jobs:
   build:
     steps:
       - uses: DeterminateSystems/nix-installer-action@main
->>>>>>> a8befc7a
 ```
 
 #### Pinning the GitHub Action
@@ -137,7 +110,7 @@
 You can configure planners using environment variables or command arguments:
 
 ```shell
-curl --proto '=https' --tlsv1.2 -sSf -L https://artifacts.nixos.org/experimental-installer | \
+curl --proto '=https' --tlsv1.2 -sSf -L https://install.determinate.systems/nix | \
   NIX_BUILD_GROUP_NAME=nixbuilder sh -s -- install --nix-build-group-id 4000
 
 # Alternatively:
@@ -190,7 +163,7 @@
 ```yaml
 test:
   script:
-    - curl --proto '=https' --tlsv1.2 -sSf -L https://artifacts.nixos.org/experimental-installer | sh -s -- install linux --no-confirm --init none
+    - curl --proto '=https' --tlsv1.2 -sSf -L https://install.determinate.systems/nix | sh -s -- install linux --no-confirm --init none
     - . /nix/var/nix/profiles/default/etc/profile.d/nix-daemon.sh
     - nix run nixpkgs#hello
     - nix profile install nixpkgs#hello
@@ -211,7 +184,7 @@
 If you don't use [systemd], you can still install Nix by explicitly specifying the `linux` plan and `--init none`:
 
 ```shell
-curl --proto '=https' --tlsv1.2 -sSf -L https://artifacts.nixos.org/experimental-installer | \
+curl --proto '=https' --tlsv1.2 -sSf -L https://install.determinate.systems/nix | \
   sh -s -- install linux --init none
 ```
 
@@ -246,7 +219,7 @@
 FROM ubuntu:latest
 RUN apt update -y
 RUN apt install curl -y
-RUN curl --proto '=https' --tlsv1.2 -sSf -L https://artifacts.nixos.org/experimental-installer | sh -s -- install linux \
+RUN curl --proto '=https' --tlsv1.2 -sSf -L https://install.determinate.systems/nix | sh -s -- install linux \
   --extra-conf "sandbox = false" \
   --init none \
   --no-confirm
@@ -271,7 +244,7 @@
 FROM ubuntu:latest
 RUN apt update -y
 RUN apt install curl systemd -y
-RUN curl --proto '=https' --tlsv1.2 -sSf -L https://artifacts.nixos.org/experimental-installer | sh -s -- install linux \
+RUN curl --proto '=https' --tlsv1.2 -sSf -L https://install.determinate.systems/nix | sh -s -- install linux \
   --extra-conf "sandbox = false" \
   --no-start-daemon \
   --no-confirm
@@ -297,7 +270,7 @@
 We **strongly recommend** first [enabling systemd][enabling-systemd] and then installing Nix as normal:
 
 ```shell
-curl --proto '=https' --tlsv1.2 -sSf -L https://artifacts.nixos.org/experimental-installer | \
+curl --proto '=https' --tlsv1.2 -sSf -L https://install.determinate.systems/nix | \
   sh -s -- install
 ```
 
@@ -323,7 +296,7 @@
 > ```
 
 ```shell
-curl --proto '=https' --tlsv1.2 -sSf -L https://artifacts.nixos.org/experimental-installer | \
+curl --proto '=https' --tlsv1.2 -sSf -L https://install.determinate.systems/nix | \
   sh -s -- install linux --init none
 ```
 
@@ -332,7 +305,7 @@
 If you'd like to bypass the confirmation step, you can apply the `--no-confirm` flag:
 
 ```shell
-curl --proto '=https' --tlsv1.2 -sSf -L https://artifacts.nixos.org/experimental-installer | \
+curl --proto '=https' --tlsv1.2 -sSf -L https://install.determinate.systems/nix | \
   sh -s -- install --no-confirm
 ```
 
@@ -374,99 +347,12 @@
 
 ## Building a binary
 
-<<<<<<< HEAD
-Since you'll be using the installer to install Nix on systems without Nix, the default build is a static binary.
-
-To build a portable Linux binary on a system with Nix:
-
-```shell
-# to build a local copy
-nix build -L ".#nix-installer-static"
-# to build the remote main development branch
-nix build -L "github:NixOS/experimental-nix-installer#nix-installer-static"
-# for a specific version of the installer:
-export NIX_INSTALLER_TAG="v0.6.0"
-nix build -L "github:NixOS/experimental-nix-installer/$NIX_INSTALLER_TAG#nix-installer-static"
-```
-
-On macOS:
-
-```shell
-# to build a local copy
-nix build -L ".#nix-installer"
-# to build the remote main development branch
-nix build -L "github:NixOS/experimental-nix-installer#nix-installer"
-# for a specific version of the installer:
-export NIX_INSTALLER_TAG="v0.6.0"
-nix build -L "github:NixOS/experimental-nix-installer/$NIX_INSTALLER_TAG#nix-installer"
-```
-
-Then copy `result/bin/nix-installer` to the machine you wish to run it on.
-You can also add the installer to a system without Nix using [cargo], as there are no system dependencies to worry about:
-
-```shell
-# to build and run a local copy
-RUSTFLAGS="--cfg tokio_unstable" cargo run -- --help
-# to build the remote main development branch
-RUSTFLAGS="--cfg tokio_unstable" cargo install --git https://github.com/DeterminateSystems/nix-installer
-nix-installer --help
-# for a specific version of the installer:
-export NIX_INSTALLER_TAG="v0.6.0"
-RUSTFLAGS="--cfg tokio_unstable" cargo install --git https://github.com/DeterminateSystems/nix-installer --tag $NIX_INSTALLER_TAG
-nix-installer --help
-```
-
-To make this build portable, pass the `--target x86_64-unknown-linux-musl` option.
-
-> [!NOTE]
-> We currently require `--cfg tokio_unstable` as we utilize [Tokio's process groups](https://docs.rs/tokio/1.24.1/tokio/process/struct.Command.html#method.process_group), which wrap stable `std` APIs, but are unstable due to it requiring an MSRV bump.
-
-## As a Rust library
-
-> [!WARNING]
-> Using Determinate Nix Installer as a [Rust] library is still experimental.
-> This feature is likely to be removed in the future without an advocate.
-> If you're using this, please let us know and we can provide a path to stabilization.
-
-Add the [`nix-installer` library][lib] to your dependencies:
-
-```shell
-cargo add nix-installer
-```
-
-If you're building a CLI, check out the `cli` feature flag for [`clap`][clap] integration.
-
-You'll also need to edit your `.cargo/config.toml` to use `tokio_unstable` as we utilize [Tokio's process groups][process-groups], which wrap stable `std` APIs, but are unstable due to it requiring an MSRV bump:
-
-```toml
-# .cargo/config.toml
-[build]
-rustflags=["--cfg", "tokio_unstable"]
-```
-
-You'll also need to set the `NIX_INSTALLER_TARBALL_PATH` environment variable to point to a target-appropriate Nix installation tarball, like nix-2.21.2-aarch64-darwin.tar.xz.
-The contents are embedded in the resulting binary instead of downloaded at installation time.
-
-Then it's possible to review the [documentation](https://docs.rs/nix-installer/latest/nix_installer/):
-
-```shell
-cargo doc --open -p nix-installer
-```
-
-Documentation is also available via `nix build`:
-
-```shell
-nix build github:NixOS/experimental-nix-installer#nix-installer.doc
-firefox result-doc/nix-installer/index.html
-```
-=======
 See [this guide](./docs/building.md) for instructions on building and distributing the installer yourself.
 
 ## As a Rust library
 
 The Determinate Nix Installer is available as a standard [Rust] library.
 See [this guide](./docs/rust-library.md) for instructions on using the library in your own Rust code.
->>>>>>> a8befc7a
 
 ## Accessing other versions
 
@@ -475,25 +361,12 @@
 
 ```shell
 VERSION="v0.6.0"
-curl --proto '=https' --tlsv1.2 -sSf -L https://artifacts.nixos.org/experimental-installer/tag/${VERSION}/nix-installer.sh | \
+curl --proto '=https' --tlsv1.2 -sSf -L https://install.determinate.systems/nix/tag/${VERSION} | \
   sh -s -- install
 ```
 
 To discover which versions are available, or download the binaries for any release, check the [Github Releases][releases].
 
-<<<<<<< HEAD
-You can download and use these releases directly.
-Here's an example:
-
-```shell
-VERSION="v0.6.0"
-ARCH="aarch64-linux"
-curl -sSf -L https://github.com/NixOS/experimental-nix-installer/releases/download/${VERSION}/nix-installer-${ARCH} -o nix-installer
-./nix-installer install
-```
-
-=======
->>>>>>> a8befc7a
 Each installer version has an [associated supported nix version](src/settings.rs)&mdash;if you pin the installer version, you'll also indirectly pin to the associated nix version.
 
 You can also override the Nix version using `--nix-package-url` or `NIX_INSTALLER_NIX_PACKAGE_URL=` but doing this is not recommended since we haven't tested that combination.
@@ -506,8 +379,17 @@
 
 Differing from the upstream [Nix][upstream-nix] installer scripts:
 
-* an installation receipt (for uninstalling) is stored at `/nix/receipt.json` as well as a copy of the install binary at `/nix/nix-installer`
-* `ssl-cert-file` is set in `/etc/nix/nix.conf` if the `ssl-cert-file` argument is used.
+- In `nix.conf`:
+  - the `nix-command` and `flakes` features are enabled
+  - `bash-prompt-prefix` is set
+  - `auto-optimise-store` is set to `true` (On Linux only)
+  * `always-allow-substitutes` is set to `true`
+  * `extra-nix-path` is set to `nixpkgs=flake:nixpkgs`
+  * `max-jobs` is set to `auto`
+  * `upgrade-nix-store-path-url` is set to `https://install.determinate.systems/nix-upgrade/stable/universal`, to prevent unintentional downgrades.
+- an installation receipt (for uninstalling) is stored at `/nix/receipt.json` as well as a copy of the install binary at `/nix/nix-installer`
+- `nix-channel --update` is not run, `~/.nix-channels` is not provisioned
+- `ssl-cert-file` is set in `/etc/nix/nix.conf` if the `ssl-cert-file` argument is used.
 
 ## Installer settings
 
@@ -590,9 +472,6 @@
 
 ## Diagnostics
 
-<<<<<<< HEAD
-By default, this fork of the Determinate Nix Installer does not compile support for diagnostics.
-=======
 The goal of Determinate Nix Installer is to successfully and correctly install Nix.
 The `curl | sh` pipeline and the installer collects a little bit of anonymous diagnostic information to help us make that true.
 
@@ -610,7 +489,6 @@
 To disable diagnostic reporting, set the diagnostics URL to an empty string by passing `--diagnostic-endpoint=""` or setting `NIX_INSTALLER_DIAGNOSTIC_ENDPOINT=""`.
 
 You can read the full privacy policy for [Determinate Systems][detsys], the creators of Determinate Nix Installer, [here][privacy].
->>>>>>> a8befc7a
 
 [actions]: https://github.com/features/actions
 [cache]: https://docs.determinate.systems/flakehub/cache
@@ -636,13 +514,7 @@
 [podman]: https://podman.io
 [privacy]: https://determinate.systems/policies/privacy
 [private-flakes]: https://docs.determinate.systems/flakehub/private-flakes
-<<<<<<< HEAD
-[process-groups]: https://docs.rs/tokio/1.24.1/tokio/process/struct.Command.html#method.process_group
-[recommended-nix]: https://github.com/DeterminateSystems/nix/releases/latest
-[releases]: https://github.com/NixOS/experimental-nix-installer/releases
-=======
 [releases]: https://github.com/DeterminateSystems/nix-installer/releases
->>>>>>> a8befc7a
 [rust]: https://rust-lang.org
 [selinux]: https://selinuxproject.org
 [semver]: https://docs.determinate.systems/flakehub/concepts/semver
