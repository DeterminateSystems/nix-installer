[package]
name = "harmonic"
description = "A `nix` installer"
version = "0.0.0-unreleased"
edition = "2021"
resolver = "2"

[package.metadata.riff.targets.aarch64-apple-darwin]
build-inputs = ["darwin.apple_sdk.frameworks.Security"]

[package.metadata.riff.targets.x86_64-apple-darwin]
build-inputs = ["darwin.apple_sdk.frameworks.Security"]

[features]
default = ["cli"]
cli = [ "eyre", "color-eyre", "clap", "tracing-subscriber", "tracing-error", "atty" ]

[[bin]]
name = "harmonic"
required-features = [ "cli" ]

[dependencies]
async-trait = { version = "0.1.57", default-features = false }
atty = { version = "0.2.14", default-features = false, optional = true }
bytes = { version = "1.2.1", default-features = false, features = ["std", "serde"] }
clap = { version = "4", features = ["std", "color", "usage", "help", "error-context", "suggestions", "derive", "env"], optional = true }
color-eyre = { version = "0.6.2", default-features = false, features = [ "track-caller", "tracing-error", "capture-spantrace", "color-spantrace" ], optional = true }
eyre = { version = "0.6.8", default-features = false, features = [ "track-caller" ], optional = true }
glob = { version = "0.3.0", default-features = false }
nix = { version = "0.26.0", default-features = false, features = ["user", "fs", "process", "term"] }
owo-colors = { version = "3.5.0", default-features = false, features = [ "supports-colors" ] }
reqwest = { version = "0.11.11", default-features = false, features = ["rustls-tls", "stream"] }
<<<<<<< HEAD
serde = { version = "1.0.144", features = ["derive"] }
serde_json = "1.0.85"
serde_with = "2.0.1"
tar = "0.4.38"
target-lexicon = "0.12.4"
thiserror = "1.0.33"
tokio = { version = "1.21.0", features = ["time", "io-std", "process", "fs", "signal", "tracing", "rt-multi-thread", "macros", "io-util", "parking_lot" ] }
tokio-util = { version = "0.7", features = ["io"] }
tracing = { version = "0.1.36" }
tracing-error = { version = "0.2.0", optional = true }
tracing-subscriber = { version = "0.3.15", features = [ "json", "env-filter" ], optional = true }
url = { version = "2.3.1", features = ["serde"] }
walkdir = "2.3.2"
sxd-xpath = "0.4.2"
xz2 = { version = "0.1.7", features = ["static", "tokio"] }
sxd-document = "0.3.2"
plist = "1.3.1"
dirs = "4.0.0"
erased-serde = "0.3.23"
typetag = "0.2.3"
dyn-clone = "1.0.9"
rand = "0.8.5"
semver = { version = "1.0.14", features = ["serde"] }
term = "0.7.0"
=======
serde = { version = "1.0.144", default-features = false, features = [ "std", "derive" ] }
serde_json = { version = "1.0.85", default-features = false, features = [ "std" ] }
serde_with = { version = "2.0.1", default-features = false, features = [ "std", "macros" ] }
tar = { version = "0.4.38", default-features = false, features = [ "xattr" ] }
target-lexicon = { version = "0.12.4", default-features = false, features = [ "std" ] }
thiserror = { version = "1.0.33", default-features = false }
tokio = { version = "1.21.0", default-features = false, features = ["time", "io-std", "process", "fs", "signal", "tracing", "rt-multi-thread", "macros", "io-util", "parking_lot" ] }
tracing = { version = "0.1.36", default-features = false, features = [ "std", "attributes" ] }
tracing-error = { version = "0.2.0", default-features = false, optional = true, features = ["traced-error"] }
tracing-subscriber = { version = "0.3.15", default-features = false, features = [ "std", "registry", "fmt", "json", "ansi", "env-filter" ], optional = true }
url = { version = "2.3.1", default-features = false, features = ["serde"] }
xz2 = { version = "0.1.7", default-features = false, features = ["static", "tokio"] }
plist = { version = "1.3.1", default-features = false, features = [ "serde" ]}
dirs = { version = "4.0.0", default-features = false }
typetag = { version = "0.2.3", default-features = false }
dyn-clone = { version = "1.0.9", default-features = false }
rand = { version = "0.8.5", default-features = false, features = [ "std", "std_rng" ] }
semver = { version = "1.0.14", default-features = false, features = ["serde", "std"] }
term = { version = "0.7.0", default-features = false }
>>>>>>> 8745a851

[dev-dependencies]
eyre = { version = "0.6.8", default-features = false, features = [ "track-caller" ] }

[profile.release]
strip = true  # Automatically strip symbols from the binary.
opt-level = "z"  # Optimize for size.
lto = true<|MERGE_RESOLUTION|>--- conflicted
+++ resolved
@@ -30,32 +30,6 @@
 nix = { version = "0.26.0", default-features = false, features = ["user", "fs", "process", "term"] }
 owo-colors = { version = "3.5.0", default-features = false, features = [ "supports-colors" ] }
 reqwest = { version = "0.11.11", default-features = false, features = ["rustls-tls", "stream"] }
-<<<<<<< HEAD
-serde = { version = "1.0.144", features = ["derive"] }
-serde_json = "1.0.85"
-serde_with = "2.0.1"
-tar = "0.4.38"
-target-lexicon = "0.12.4"
-thiserror = "1.0.33"
-tokio = { version = "1.21.0", features = ["time", "io-std", "process", "fs", "signal", "tracing", "rt-multi-thread", "macros", "io-util", "parking_lot" ] }
-tokio-util = { version = "0.7", features = ["io"] }
-tracing = { version = "0.1.36" }
-tracing-error = { version = "0.2.0", optional = true }
-tracing-subscriber = { version = "0.3.15", features = [ "json", "env-filter" ], optional = true }
-url = { version = "2.3.1", features = ["serde"] }
-walkdir = "2.3.2"
-sxd-xpath = "0.4.2"
-xz2 = { version = "0.1.7", features = ["static", "tokio"] }
-sxd-document = "0.3.2"
-plist = "1.3.1"
-dirs = "4.0.0"
-erased-serde = "0.3.23"
-typetag = "0.2.3"
-dyn-clone = "1.0.9"
-rand = "0.8.5"
-semver = { version = "1.0.14", features = ["serde"] }
-term = "0.7.0"
-=======
 serde = { version = "1.0.144", default-features = false, features = [ "std", "derive" ] }
 serde_json = { version = "1.0.85", default-features = false, features = [ "std" ] }
 serde_with = { version = "2.0.1", default-features = false, features = [ "std", "macros" ] }
@@ -75,7 +49,6 @@
 rand = { version = "0.8.5", default-features = false, features = [ "std", "std_rng" ] }
 semver = { version = "1.0.14", default-features = false, features = ["serde", "std"] }
 term = { version = "0.7.0", default-features = false }
->>>>>>> 8745a851
 
 [dev-dependencies]
 eyre = { version = "0.6.8", default-features = false, features = [ "track-caller" ] }
