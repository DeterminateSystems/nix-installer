--- conflicted
+++ resolved
@@ -1,24 +1,14 @@
 [package]
 name = "nix-installer"
-<<<<<<< HEAD
 description = "Experimental Nix Installer"
-version = "0.27.0"
-=======
-description = "The Determinate Nix Installer"
 version = "3.11.3"
->>>>>>> a8befc7a
 edition = "2021"
 resolver = "2"
 license = "LGPL-2.1"
 repository = "https://github.com/NixOS/experimental-nix-installer"
 
 [features]
-<<<<<<< HEAD
 default = ["cli"]
-determinate-nix = []
-=======
-default = ["cli", "diagnostics"]
->>>>>>> a8befc7a
 cli = ["eyre", "color-eyre", "clap", "tracing-subscriber", "tracing-error"]
 diagnostics = ["detsys-ids-client", "is_ci"]
 
