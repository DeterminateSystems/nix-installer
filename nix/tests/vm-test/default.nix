# Largely derived from https://github.com/NixOS/nix/blob/14f7dae3e4eb0c34192d0077383a7f2a2d630129/tests/installer/default.nix
{ forSystem, binaryTarball }:

let
  nix-installer-install = ''
    NIX_PATH=$(readlink -f nix.tar.xz)
    RUST_BACKTRACE="full" ./nix-installer install --nix-package-url "file://$NIX_PATH" --no-confirm --logger pretty --log-directive nix_installer=trace
  '';
  nix-installer-install-quiet = ''
    NIX_PATH=$(readlink -f nix.tar.xz)
    RUST_BACKTRACE="full" ./nix-installer install --nix-package-url "file://$NIX_PATH" --no-confirm
  '';
  install-script-multi-user = ''
    tar xvf nix.tar.xz
    ./nix-*/install --no-channel-add --yes --daemon
  '';
  install-script-single-user = ''
    tar xvf nix.tar.xz
    ./nix-*/install --no-channel-add --yes --no-daemon
  '';
  installScripts = rec {
    install-default = {
<<<<<<< HEAD
      install = nix-installer-install;
=======
      install = ''
        NIX_PATH=$(readlink -f nix.tar.xz)
        RUST_BACKTRACE="full" ./nix-installer install --logger pretty --log-directive nix_installer=debug --nix-package-url "file://$NIX_PATH" --no-confirm
      '';
>>>>>>> e0080d12
      check = ''
        set -ex

        dir /nix
        dir /nix/store

        ls -lah /nix/var/nix/profiles/per-user
        ls -lah /nix/var/nix/daemon-socket

        if systemctl is-active nix-daemon.socket; then
          echo "nix-daemon.socket was active"
        else
          echo "nix-daemon.socket was not active, should be"
          exit 1
        fi
        if systemctl is-failed nix-daemon.socket; then
          echo "nix-daemon.socket is failed"
          exit 1
        fi
        if systemctl is-failed nix-daemon.service; then
          echo "nix-daemon.service is failed"
          exit 1
        fi
        if !(sudo systemctl start nix-daemon.service); then
          echo "nix-daemon.service failed to start"
          exit 1
        fi

        if !(sudo systemctl stop nix-daemon.service); then
          echo "nix-daemon.service failed to stop"
          exit 1
        fi

        sudo -i nix store ping --store daemon
        nix store ping --store daemon

        sudo -i nix-env --version
        nix-env --version
        sudo -i nix --extra-experimental-features nix-command store ping
        nix --extra-experimental-features nix-command store ping

        out=$(nix-build --no-substitute -E 'derivation { name = "foo"; system = "x86_64-linux"; builder = "/bin/sh"; args = ["-c" "echo foobar > $out"]; }')
        [[ $(cat $out) = foobar ]]
      '';
    };
    install-no-start-daemon = {
      install = ''
        NIX_PATH=$(readlink -f nix.tar.xz)
        RUST_BACKTRACE="full" ./nix-installer install --nix-package-url "file://$NIX_PATH" --no-confirm --logger pretty --log-directive nix_installer=trace --no-start-daemon
      '';
      check = ''
        set -ex

        if systemctl is-active nix-daemon.socket; then
          echo "nix-daemon.socket was running, should not be"
          exit 1
        fi
        if systemctl is-active nix-daemon.service; then
          echo "nix-daemon.service was running, should not be"
          exit 1
        fi
        sudo systemctl start nix-daemon.socket

        nix-env --version
        nix --extra-experimental-features nix-command store ping
        out=$(nix-build --no-substitute -E 'derivation { name = "foo"; system = "x86_64-linux"; builder = "/bin/sh"; args = ["-c" "echo foobar > $out"]; }')

        [[ $(cat $out) = foobar ]]
      '';
    };
    install-daemonless = {
      install = ''
        NIX_PATH=$(readlink -f nix.tar.xz)
        RUST_BACKTRACE="full" ./nix-installer install linux --nix-package-url "file://$NIX_PATH" --no-confirm --logger pretty --log-directive nix_installer=trace --init none
      '';
      check = ''
        set -ex
        sudo -i nix-env --version
        sudo -i nix --extra-experimental-features nix-command store ping

        echo 'derivation { name = "foo"; system = "x86_64-linux"; builder = "/bin/sh"; args = ["-c" "echo foobar > $out"]; }' | sudo tee -a /drv
        out=$(sudo -i nix-build --no-substitute /drv)

        [[ $(cat $out) = foobar ]]
      '';
    };
    install-preexisting-self-working = {
      preinstall = ''
        ${nix-installer-install-quiet}
        sudo mv /nix/receipt.json /nix/old-receipt.json
      '';
      install = install-default.install;
      check = install-default.check;
    };
<<<<<<< HEAD
=======
    install-preexisting-self-broken-no-nix-path = {
      preinstall = ''
        NIX_PATH=$(readlink -f nix.tar.xz)
        RUST_BACKTRACE="full" ./nix-installer install --nix-package-url "file://$NIX_PATH" --no-confirm
        sudo mv /nix/receipt.json /nix/old-receipt.json
        sudo rm -rf /nix/
      '';
      install = install-default.install;
      check = install-default.check;
    };
>>>>>>> e0080d12
    install-preexisting-self-broken-missing-users = {
      preinstall = ''
        ${nix-installer-install-quiet}
        sudo mv /nix/receipt.json /nix/old-receipt.json
        sudo userdel nixbld1
        sudo userdel nixbld3
        sudo userdel nixbld16
      '';
      install = install-default.install;
      check = install-default.check;
    };
    install-preexisting-self-broken-missing-users-and-group = {
      preinstall = ''
        NIX_PATH=$(readlink -f nix.tar.xz)
        RUST_BACKTRACE="full" ./nix-installer install --nix-package-url "file://$NIX_PATH" --no-confirm
        sudo mv /nix/receipt.json /nix/old-receipt.json
        for i in {0..31}; do
          sudo userdel "nixbld''${i}"
        done
        sudo groupdel nixbld
      '';
      install = install-default.install;
      check = install-default.check;
    };
    install-preexisting-self-broken-daemon-disabled = {
      preinstall = ''
        ${nix-installer-install-quiet}
        sudo mv /nix/receipt.json /nix/old-receipt.json
        sudo systemctl disable --now nix-daemon.socket
      '';
      install = install-default.install;
      check = install-default.check;
    };
    install-preexisting-self-broken-no-etc-nix = {
      preinstall = ''
        ${nix-installer-install-quiet}
        sudo mv /nix/receipt.json /nix/old-receipt.json
        sudo rm -rf /etc/nix
      '';
      install = install-default.install;
      check = install-default.check;
    };
    install-preexisting-self-broken-unmodified-bashrc = {
      preinstall = ''
        ${nix-installer-install-quiet}
        sudo mv /nix/receipt.json /nix/old-receipt.json
        sudo sed -i '/# Nix/,/# End Nix/d' /etc/bash.bashrc
      '';
      install = install-default.install;
      check = install-default.check;
    };
    install-script-multi-broken-missing-users = {
      preinstall = ''
        ${install-script-multi-user}
        sudo userdel nixbld1
        sudo userdel nixbld3
        sudo userdel nixbld16
      '';
      install = install-default.install;
      check = install-default.check;
    };
    install-script-multi-broken-daemon-disabled = {
      preinstall = ''
        ${install-script-multi-user}
        sudo systemctl disable --now nix-daemon.socket
      '';
      install = install-default.install;
      check = install-default.check;
    };
    install-script-multi-broken-no-etc-nix = {
      preinstall = ''
        ${install-script-multi-user}
        sudo rm -rf /etc/nix
      '';
      install = install-default.install;
      check = install-default.check;
    };
    install-script-multi-broken-unmodified-bashrc = {
      preinstall = ''
        ${install-script-multi-user}
        sudo sed -i '/# Nix/,/# End Nix/d' /etc/bash.bashrc
      '';
      install = install-default.install;
      check = install-default.check;
    };
    install-script-multi-working = {
      preinstall = install-script-multi-user;
      install = install-default.install;
      check = install-default.check;
    };
    # install-script-single-working = {
    #   preinstall = install-script-single-user;
    #   install = install-default.install;
    #   check = install-default.check;
    # };
  };

  disableSELinux = "sudo setenforce 0";

  images = {

    # End of standard support https://wiki.ubuntu.com/Releases
    # No systemd
    /*
      "ubuntu-v14_04" = {
      image = import <nix/fetchurl.nix> {
      url = "https://app.vagrantup.com/ubuntu/boxes/trusty64/versions/20190514.0.0/providers/virtualbox.box";
      hash = "sha256-iUUXyRY8iW7DGirb0zwGgf1fRbLA7wimTJKgP7l/OQ8=";
      };
      rootDisk = "box-disk1.vmdk";
      system = "x86_64-linux";
      };
    */

    # End of standard support https://wiki.ubuntu.com/Releases
    "ubuntu-v16_04" = {
      image = import <nix/fetchurl.nix> {
        url = "https://app.vagrantup.com/generic/boxes/ubuntu1604/versions/4.1.12/providers/libvirt.box";
        hash = "sha256-lO4oYQR2tCh5auxAYe6bPOgEqOgv3Y3GC1QM1tEEEU8=";
      };
      rootDisk = "box.img";
      system = "x86_64-linux";
    };

    "ubuntu-v22_04" = {
      image = import <nix/fetchurl.nix> {
        url = "https://app.vagrantup.com/generic/boxes/ubuntu2204/versions/4.1.12/providers/libvirt.box";
        hash = "sha256-HNll0Qikw/xGIcogni5lz01vUv+R3o8xowP2EtqjuUQ=";
      };
      rootDisk = "box.img";
      system = "x86_64-linux";
    };

    "fedora-v36" = {
      image = import <nix/fetchurl.nix> {
        url = "https://app.vagrantup.com/generic/boxes/fedora36/versions/4.1.12/providers/libvirt.box";
        hash = "sha256-rxPgnDnFkTDwvdqn2CV3ZUo3re9AdPtSZ9SvOHNvaks=";
      };
      rootDisk = "box.img";
      system = "x86_64-linux";
      postBoot = disableSELinux;
    };

    # Currently fails with 'error while loading shared libraries:
    # libsodium.so.23: cannot stat shared object: Invalid argument'.
    /*
      "rhel-v6" = {
      image = import <nix/fetchurl.nix> {
      url = "https://app.vagrantup.com/generic/boxes/rhel6/versions/4.1.12/providers/libvirt.box";
      hash = "sha256-QwzbvRoRRGqUCQptM7X/InRWFSP2sqwRt2HaaO6zBGM=";
      };
      rootDisk = "box.img";
      postBoot = disableSELinux;
      system = "x86_64-linux";
      };
    */

    "rhel-v7" = {
      image = import <nix/fetchurl.nix> {
        url = "https://app.vagrantup.com/generic/boxes/rhel7/versions/4.1.12/providers/libvirt.box";
        hash = "sha256-b4afnqKCO9oWXgYHb9DeQ2berSwOjS27rSd9TxXDc/U=";
      };
      rootDisk = "box.img";
      postBoot = disableSELinux;
      system = "x86_64-linux";
    };

    "rhel-v8" = {
      image = import <nix/fetchurl.nix> {
        url = "https://app.vagrantup.com/generic/boxes/rhel8/versions/4.1.12/providers/libvirt.box";
        hash = "sha256-zFOPjSputy1dPgrQRixBXmlyN88cAKjJ21VvjSWUCUY=";
      };
      rootDisk = "box.img";
      system = "x86_64-linux";
      postBoot = disableSELinux;
    };

    "rhel-v9" = {
      image = import <nix/fetchurl.nix> {
        url = "https://app.vagrantup.com/generic/boxes/rhel9/versions/4.1.12/providers/libvirt.box";
        hash = "sha256-vL/FbB3kK1rcSaR627nWmScYGKGk4seSmAdq6N5diMg=";
      };
      rootDisk = "box.img";
      system = "x86_64-linux";
      postBoot = disableSELinux;
      extraQemuOpts = "-cpu Westmere-v2";
    };

  };

  makeTest = imageName: testName:
    let image = images.${imageName}; in
    with (forSystem image.system ({ system, pkgs, ... }: pkgs));
    runCommand
      "installer-test-${imageName}-${testName}"
      {
        buildInputs = [ qemu_kvm openssh ];
        image = image.image;
        postBoot = image.postBoot or "";
        preinstallScript = installScripts.${testName}.preinstall or "echo \"Not Applicable\"";
        installScript = installScripts.${testName}.install;
        checkScript = installScripts.${testName}.check;
        installer = nix-installer-static;
        binaryTarball = binaryTarball.${system};
      }
      ''
        shopt -s nullglob

        echo "Unpacking Vagrant box $image..."
        tar xvf $image

        image_type=$(qemu-img info ${image.rootDisk} | sed 's/file format: \(.*\)/\1/; t; d')

        qemu-img create -b ./${image.rootDisk} -F "$image_type" -f qcow2 ./disk.qcow2

        extra_qemu_opts="${image.extraQemuOpts or ""}"

        # Add the config disk, required by the Ubuntu images.
        config_drive=$(echo *configdrive.vmdk || true)
        if [[ -n $config_drive ]]; then
          extra_qemu_opts+=" -drive id=disk2,file=$config_drive,if=virtio"
        fi

        echo "Starting qemu..."
        qemu-kvm -m 4096 -nographic \
          -drive id=disk1,file=./disk.qcow2,if=virtio \
          -netdev user,id=net0,restrict=yes,hostfwd=tcp::20022-:22 -device virtio-net-pci,netdev=net0 \
          $extra_qemu_opts &
        qemu_pid=$!
        trap "kill $qemu_pid" EXIT

        if ! [ -e ./vagrant_insecure_key ]; then
          cp ${./vagrant_insecure_key} vagrant_insecure_key
        fi

        chmod 0400 ./vagrant_insecure_key

        ssh_opts="-o StrictHostKeyChecking=no -o HostKeyAlgorithms=+ssh-rsa -o PubkeyAcceptedKeyTypes=+ssh-rsa -i ./vagrant_insecure_key"
        ssh="ssh -p 20022 -q $ssh_opts vagrant@localhost"

        echo "Waiting for SSH..."
        for ((i = 0; i < 120; i++)); do
          echo "[ssh] Trying to connect..."
          if $ssh -- true; then
            echo "[ssh] Connected!"
            break
          fi
          if ! kill -0 $qemu_pid; then
            echo "qemu died unexpectedly"
            exit 1
          fi
          sleep 1
        done

        if [[ -n $postBoot ]]; then
          echo "Running post-boot commands..."
          $ssh "set -ex; $postBoot"
        fi

        echo "Copying installer..."
        scp -P 20022 $ssh_opts $installer/bin/nix-installer vagrant@localhost:nix-installer

        echo "Copying nix tarball..."
        scp -P 20022 $ssh_opts $binaryTarball/nix-*.tar.xz vagrant@localhost:nix.tar.xz

        echo "Running preinstall..."
        $ssh "set -eux; $preinstallScript"

        echo "Running installer..."
        $ssh "set -eux; $installScript"

        echo "Testing Nix installation..."
        $ssh "set -eux; $checkScript"

        echo "Testing Nix uninstallation..."
        $ssh "set -eux; /nix/nix-installer uninstall --no-confirm"

        echo "Done!"
        touch $out
      '';

  vm-tests = builtins.mapAttrs
    (imageName: image:
      rec {
        ${image.system} = (builtins.mapAttrs
          (testName: test:
            makeTest imageName testName
          )
          installScripts) // {
          all = (with (forSystem "x86_64-linux" ({ system, pkgs, ... }: pkgs)); pkgs.releaseTools.aggregate {
            name = "all";
            constituents = (
              pkgs.lib.mapAttrsToList
                (testName: test:
                  makeTest imageName testName
                )
                installScripts
            );
          });
        };
      }
    )
    images;

in
vm-tests // rec {
  all."x86_64-linux".install-default = (with (forSystem "x86_64-linux" ({ system, pkgs, ... }: pkgs)); pkgs.releaseTools.aggregate {
    name = "all";
    constituents = pkgs.lib.mapAttrsToList (name: value: value."x86_64-linux".install-default) vm-tests;
  });
  all."x86_64-linux".install-no-start-daemon = (with (forSystem "x86_64-linux" ({ system, pkgs, ... }: pkgs)); pkgs.releaseTools.aggregate {
    name = "all";
    constituents = pkgs.lib.mapAttrsToList (name: value: value."x86_64-linux".install-default) vm-tests;
  });
  all."x86_64-linux".install-daemonless = (with (forSystem "x86_64-linux" ({ system, pkgs, ... }: pkgs)); pkgs.releaseTools.aggregate {
    name = "all";
    constituents = pkgs.lib.mapAttrsToList (name: value: value."x86_64-linux".install-daemonless) vm-tests;
  });
  all."x86_64-linux".install-preexisting-self-working = (with (forSystem "x86_64-linux" ({ system, pkgs, ... }: pkgs)); pkgs.releaseTools.aggregate {
    name = "all";
    constituents = pkgs.lib.mapAttrsToList (name: value: value."x86_64-linux".install-preexisting-self-working) vm-tests;
  });
  all."x86_64-linux".install-preexisting-self-broken-no-nix-path = (with (forSystem "x86_64-linux" ({ system, pkgs, ... }: pkgs)); pkgs.releaseTools.aggregate {
    name = "all";
    constituents = pkgs.lib.mapAttrsToList (name: value: value."x86_64-linux".install-preexisting-self-broken-no-nix-path) vm-tests;
  });
  all."x86_64-linux".install-preexisting-self-broken-missing-users = (with (forSystem "x86_64-linux" ({ system, pkgs, ... }: pkgs)); pkgs.releaseTools.aggregate {
    name = "all";
    constituents = pkgs.lib.mapAttrsToList (name: value: value."x86_64-linux".install-preexisting-self-broken-missing-users) vm-tests;
  });
  all."x86_64-linux".install-preexisting-self-broken-missing-users-and-group = (with (forSystem "x86_64-linux" ({ system, pkgs, ... }: pkgs)); pkgs.releaseTools.aggregate {
    name = "all";
    constituents = pkgs.lib.mapAttrsToList (name: value: value."x86_64-linux".install-preexisting-self-broken-missing-users-and-group) vm-tests;
  });
  all."x86_64-linux".install-preexisting-self-broken-daemon-disabled = (with (forSystem "x86_64-linux" ({ system, pkgs, ... }: pkgs)); pkgs.releaseTools.aggregate {
    name = "all";
    constituents = pkgs.lib.mapAttrsToList (name: value: value."x86_64-linux".install-preexisting-self-broken-daemon-disabled) vm-tests;
  });
  all."x86_64-linux".install-preexisting-self-broken-no-etc-nix = (with (forSystem "x86_64-linux" ({ system, pkgs, ... }: pkgs)); pkgs.releaseTools.aggregate {
    name = "all";
    constituents = pkgs.lib.mapAttrsToList (name: value: value."x86_64-linux".install-preexisting-self-broken-no-etc-nix) vm-tests;
  });
  all."x86_64-linux".install-preexisting-self-broken-unmodified-bashrc = (with (forSystem "x86_64-linux" ({ system, pkgs, ... }: pkgs)); pkgs.releaseTools.aggregate {
    name = "all";
    constituents = pkgs.lib.mapAttrsToList (name: value: value."x86_64-linux".install-preexisting-self-broken-unmodified-bashrc) vm-tests;
  });
  all."x86_64-linux".install-script-multi-working = (with (forSystem "x86_64-linux" ({ system, pkgs, ... }: pkgs)); pkgs.releaseTools.aggregate {
    name = "all";
    constituents = pkgs.lib.mapAttrsToList (name: value: value."x86_64-linux".install-script-multi-working) vm-tests;
  });
  # all."x86_64-linux".install-script-multi-broken-no-nix-path = (with (forSystem "x86_64-linux" ({ system, pkgs, ... }: pkgs)); pkgs.releaseTools.aggregate {
  #   name = "all";
  #   constituents = pkgs.lib.mapAttrsToList (name: value: value."x86_64-linux".install-script-multi-broken-no-nix-path) vm-tests;
  # });
  all."x86_64-linux".install-script-multi-broken-missing-users = (with (forSystem "x86_64-linux" ({ system, pkgs, ... }: pkgs)); pkgs.releaseTools.aggregate {
    name = "all";
    constituents = pkgs.lib.mapAttrsToList (name: value: value."x86_64-linux".install-script-multi-broken-missing-users) vm-tests;
  });
  all."x86_64-linux".install-script-multi-broken-daemon-disabled = (with (forSystem "x86_64-linux" ({ system, pkgs, ... }: pkgs)); pkgs.releaseTools.aggregate {
    name = "all";
    constituents = pkgs.lib.mapAttrsToList (name: value: value."x86_64-linux".install-script-multi-broken-daemon-disabled) vm-tests;
  });
  all."x86_64-linux".install-script-multi-broken-no-etc-nix = (with (forSystem "x86_64-linux" ({ system, pkgs, ... }: pkgs)); pkgs.releaseTools.aggregate {
    name = "all";
    constituents = pkgs.lib.mapAttrsToList (name: value: value."x86_64-linux".install-script-multi-broken-no-etc-nix) vm-tests;
  });
  all."x86_64-linux".install-script-multi-broken-unmodified-bashrc = (with (forSystem "x86_64-linux" ({ system, pkgs, ... }: pkgs)); pkgs.releaseTools.aggregate {
    name = "all";
    constituents = pkgs.lib.mapAttrsToList (name: value: value."x86_64-linux".install-script-multi-broken-unmodified-bashrc) vm-tests;
  });
  # all."x86_64-linux".install-script-single-working = (with (forSystem "x86_64-linux" ({ system, pkgs, ... }: pkgs)); pkgs.releaseTools.aggregate {
  #   name = "all";
  #   constituents = pkgs.lib.mapAttrsToList (name: value: value."x86_64-linux".install-script-single-working) vm-tests;
  # });
  all."x86_64-linux".all = (with (forSystem "x86_64-linux" ({ system, pkgs, ... }: pkgs)); pkgs.releaseTools.aggregate {
    name = "all";
    constituents = [
      all."x86_64-linux".install-default
      all."x86_64-linux".install-no-start-daemon
      all."x86_64-linux".install-daemonless
      all."x86_64-linux".install-preexisting-self-working
      all."x86_64-linux".install-preexisting-self-broken-no-nix-path
      all."x86_64-linux".install-preexisting-self-broken-missing-users
      all."x86_64-linux".install-preexisting-self-broken-missing-users-and-group
      all."x86_64-linux".install-preexisting-self-broken-daemon-disabled
      all."x86_64-linux".install-preexisting-self-broken-no-etc-nix
      all."x86_64-linux".install-preexisting-self-broken-unmodified-bashrc
      all."x86_64-linux".install-script-multi-working
      # all."x86_64-linux".install-script-multi-broken-no-nix-path
      all."x86_64-linux".install-script-multi-broken-missing-users
      all."x86_64-linux".install-script-multi-broken-daemon-disabled
      all."x86_64-linux".install-script-multi-broken-no-etc-nix
      all."x86_64-linux".install-script-multi-broken-unmodified-bashrc
      # all."x86_64-linux".install-script-single-working
    ];
  });
}<|MERGE_RESOLUTION|>--- conflicted
+++ resolved
@@ -20,14 +20,7 @@
   '';
   installScripts = rec {
     install-default = {
-<<<<<<< HEAD
       install = nix-installer-install;
-=======
-      install = ''
-        NIX_PATH=$(readlink -f nix.tar.xz)
-        RUST_BACKTRACE="full" ./nix-installer install --logger pretty --log-directive nix_installer=debug --nix-package-url "file://$NIX_PATH" --no-confirm
-      '';
->>>>>>> e0080d12
       check = ''
         set -ex
 
@@ -122,8 +115,6 @@
       install = install-default.install;
       check = install-default.check;
     };
-<<<<<<< HEAD
-=======
     install-preexisting-self-broken-no-nix-path = {
       preinstall = ''
         NIX_PATH=$(readlink -f nix.tar.xz)
@@ -134,7 +125,6 @@
       install = install-default.install;
       check = install-default.check;
     };
->>>>>>> e0080d12
     install-preexisting-self-broken-missing-users = {
       preinstall = ''
         ${nix-installer-install-quiet}
