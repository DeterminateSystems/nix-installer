--- conflicted
+++ resolved
@@ -18,14 +18,8 @@
     runtimeInputs = with pkgs; [ git codespell ];
     text = ''
       codespell \
-<<<<<<< HEAD
-        --ignore-words-list ba,sur,crate,pullrequest,pullrequests,ser \
-        --skip target \
-        --skip .git \
-=======
         --ignore-words-list ba,sur,crate,pullrequest,pullrequests,ser,distroname \
         --skip target,.git \
->>>>>>> ce28eedf
         .
     '';
   });
