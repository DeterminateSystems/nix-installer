--- conflicted
+++ resolved
@@ -4,6 +4,13 @@
   pull_request:
   push:
     branches: [main]
+
+env:
+  NIX_INSTALL_FORCE_ALLOW_HTTP: "1"
+  NIX_INSTALL_UPDATE_ROOT: "http://0.0.0.0:8000"
+  RUST_BACKTRACE: "full"
+  HARMONIC_VERBOSITY: "trace"
+  HARMONIC_LOGGER: "pretty"
 
 jobs:
   lints:
@@ -70,11 +77,6 @@
     name: Run x86_64 Linux
     runs-on: ubuntu-22.04
     needs: [build-x86_64-linux, lints]
-    env:
-      NIX_INSTALL_FORCE_ALLOW_HTTP: "1"
-      NIX_INSTALL_UPDATE_ROOT: "http://0.0.0.0:8000"
-      RUST_LOG: "harmonic=trace"
-      RUST_BACKTRACE: "full"
     steps:
       - run: sudo apt install fish zsh
       - uses: actions/download-artifact@v3
@@ -88,7 +90,6 @@
           chmod +x ./harmonic
           mv harmonic harmonic-x86_64-linux
       - name: Initial install
-<<<<<<< HEAD
         run: |
           python -m http.server --bind 0.0.0.0 8000 &
           timeout 20 bash -c 'until printf "" 2>>/dev/null >>/dev/tcp/localhost/8000; do echo "Waiting for server..."; sleep 1; done'
@@ -100,13 +101,6 @@
           python -m http.server --bind 0.0.0.0 8000 &
           timeout 20 bash -c 'until printf "" 2>>/dev/null >>/dev/tcp/localhost/8000; do echo "Waiting for server..."; sleep 1; done'
           curl -L http://0.0.0.0:8000/nix-install.sh | sh -s -- install linux-multi --extra-conf "access-tokens = github.com=${{ secrets.GITHUB_TOKEN }}" --no-confirm
-=======
-        run: GITHUB_PATH=$GITHUB_PATH RUST_LOG=harmonic=trace RUST_BACKTRACE=full ./harmonic install linux-multi --extra-conf "access-tokens = github.com=${{ secrets.GITHUB_TOKEN }}" --no-confirm
-      - name: Initial uninstall (without a `nix run` first)
-        run: GITHUB_PATH=$GITHUB_PATH RUST_LOG=harmonic=trace RUST_BACKTRACE=full ./harmonic uninstall --no-confirm
-      - name: Repeated install
-        run: GITHUB_PATH=$GITHUB_PATH RUST_LOG=harmonic=trace RUST_BACKTRACE=full ./harmonic install linux-multi --extra-conf "access-tokens = github.com=${{ secrets.GITHUB_TOKEN }}" --no-confirm
->>>>>>> 148625c8
       - name: echo $PATH
         run: echo $PATH
       - name: Test `nix` with `$GITHUB_PATH`
@@ -129,21 +123,12 @@
         if: success() || failure()
         shell: fish --login {0}
       - name: Repeated uninstall
-<<<<<<< HEAD
-        run: sudo /nix/harmonic uninstall --no-confirm
-=======
-        run: GITHUB_PATH=$GITHUB_PATH RUST_LOG=harmonic=trace RUST_BACKTRACE=full ./harmonic uninstall --no-confirm
->>>>>>> 148625c8
+        run: sudo /nix/harmonic uninstall --no-confirm
 
   run-steam-deck:
     name: Run Steam Deck (mock)
     runs-on: ubuntu-22.04
     needs: [build-x86_64-linux, lints]
-    env:
-      NIX_INSTALL_FORCE_ALLOW_HTTP: "1"
-      NIX_INSTALL_UPDATE_ROOT: "http://0.0.0.0:8000"
-      RUST_LOG: "harmonic=trace"
-      RUST_BACKTRACE: "full"
     steps:
       - run: sudo apt install fish zsh
       - uses: actions/download-artifact@v3
@@ -163,7 +148,6 @@
           sudo chmod +x /bin/steamos-readonly
           sudo useradd -m deck
       - name: Initial install
-<<<<<<< HEAD
         run: |
           python -m http.server --bind 0.0.0.0 8000 &
           timeout 20 bash -c 'until printf "" 2>>/dev/null >>/dev/tcp/localhost/8000; do echo "Waiting for server..."; sleep 1; done'
@@ -175,13 +159,6 @@
           python -m http.server --bind 0.0.0.0 8000 &
           timeout 20 bash -c 'until printf "" 2>>/dev/null >>/dev/tcp/localhost/8000; do echo "Waiting for server..."; sleep 1; done'
           curl -L http://0.0.0.0:8000/nix-install.sh | sh -s -- install steam-deck --persistence `pwd`/ci-test-nix --extra-conf "access-tokens = github.com=${{ secrets.GITHUB_TOKEN }}" --no-confirm
-=======
-        run: GITHUB_PATH=$GITHUB_PATH PATH=$PATH:$HOME/bin RUST_LOG=harmonic=trace RUST_BACKTRACE=full ./harmonic install steam-deck --persistence `pwd`/ci-test-nix --extra-conf "access-tokens = github.com=${{ secrets.GITHUB_TOKEN }}" --no-confirm
-      - name: Initial uninstall (without a `nix run` first)
-        run: GITHUB_PATH=$GITHUB_PATH PATH=$PATH:$HOME/bin RUST_LOG=harmonic=trace RUST_BACKTRACE=full /nix/harmonic uninstall --no-confirm
-      - name: Repeated install
-        run: GITHUB_PATH=$GITHUB_PATH PATH=$PATH:$HOME/bin RUST_LOG=harmonic=trace RUST_BACKTRACE=full ./harmonic install steam-deck --persistence `pwd`/ci-test-nix --extra-conf "access-tokens = github.com=${{ secrets.GITHUB_TOKEN }}" --no-confirm
->>>>>>> 148625c8
       - name: echo $PATH
         run: echo $PATH
       - name: Test `nix` with `$GITHUB_PATH`
@@ -204,11 +181,7 @@
         if: success() || failure()
         shell: fish --login {0}
       - name: Repeated uninstall
-<<<<<<< HEAD
-        run: sudo /nix/harmonic uninstall --no-confirm
-=======
-        run: GITHUB_PATH=$GITHUB_PATH PATH=$PATH:$HOME/bin RUST_LOG=harmonic=trace RUST_BACKTRACE=full /nix/harmonic uninstall --no-confirm
->>>>>>> 148625c8
+        run: sudo /nix/harmonic uninstall --no-confirm
 
   build-x86_64-darwin:
     name: Build x86_64 Darwin
@@ -233,11 +206,6 @@
     name: Run x86_64 Darwin
     runs-on: macos-12
     needs: [build-x86_64-darwin, lints]
-    env:
-      NIX_INSTALL_FORCE_ALLOW_HTTP: "1"
-      NIX_INSTALL_UPDATE_ROOT: "http://0.0.0.0:8000"
-      RUST_LOG: "harmonic=trace"
-      RUST_BACKTRACE: "full"
     steps:
       - run: brew install fish
       - uses: actions/download-artifact@v3
@@ -251,7 +219,6 @@
           chmod +x ./harmonic
           mv harmonic harmonic-x86_64-darwin
       - name: Initial install
-<<<<<<< HEAD
         run: |
           python -m http.server --bind 0.0.0.0 8000 &
           timeout 20 bash -c 'until printf "" 2>>/dev/null >>/dev/tcp/localhost/8000; do echo "Waiting for server..."; sleep 1; done'
@@ -263,13 +230,6 @@
           python -m http.server --bind 0.0.0.0 8000 &
           timeout 20 bash -c 'until printf "" 2>>/dev/null >>/dev/tcp/localhost/8000; do echo "Waiting for server..."; sleep 1; done'
           curl -L http://0.0.0.0:8000/nix-install.sh | sh -s -- install darwin-multi --extra-conf "access-tokens = github.com=${{ secrets.GITHUB_TOKEN }}" --no-confirm
-=======
-        run: GITHUB_PATH=$GITHUB_PATH RUST_LOG=harmonic=trace RUST_BACKTRACE=full ./harmonic install darwin-multi --extra-conf "access-tokens = github.com=${{ secrets.GITHUB_TOKEN }}" --no-confirm
-      - name: Initial uninstall (without a `nix run` first)
-        run: GITHUB_PATH=$GITHUB_PATH RUST_LOG=harmonic=trace RUST_BACKTRACE=full /nix/harmonic uninstall --no-confirm
-      - name: Repeated install
-        run: GITHUB_PATH=$GITHUB_PATH RUST_LOG=harmonic=trace RUST_BACKTRACE=full ./harmonic install darwin-multi --extra-conf "access-tokens = github.com=${{ secrets.GITHUB_TOKEN }}" --no-confirm
->>>>>>> 148625c8
       - name: echo $PATH
         run: echo $PATH
       - name: Test `nix` with `$GITHUB_PATH`
@@ -292,9 +252,5 @@
         if: success() || failure()
         shell: fish --login {0}
       - name: Repeated uninstall
-<<<<<<< HEAD
-        run: sudo /nix/harmonic uninstall --no-confirm
-=======
-        run: GITHUB_PATH=$GITHUB_PATH RUST_LOG=harmonic=trace RUST_BACKTRACE=full /nix/harmonic uninstall --no-confirm
->>>>>>> 148625c8
+        run: sudo /nix/harmonic uninstall --no-confirm
         